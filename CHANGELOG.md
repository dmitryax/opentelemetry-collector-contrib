# Changelog

## Unreleased

## 🛑 Breaking changes 🛑

- `prometheusexporter`: Automatically rename metrics with units to follow Prometheus naming convention (#8950)

### 🚩 Deprecations 🚩

- `logzioexporter`: Announcing `custom_endpoint`, `drain_interval`, `queue_capacity`, `queue_max_length` configuration options will be deprecated in upcoming releases (#10821)

### 🚀 New components 🚀

### 💡 Enhancements 💡

- `logzioexporter`: Add support for logs pipeline and support for exporterhelper (#10821)
- `flinkmetricsreceiver`: add attribute values to metadata #11520
- `prometheusreceiver`: Add `target_info` labels to resource attributes. (#11034)
- `saphanareceiver`: Fix component memory query, add better error handling (#11507)
- `sapmexporter`: Add config option to log responses from Splunk APM. (#11425)
<<<<<<< HEAD
- `splunkhecexporter`: Update limits for max_content_length settings (#11550)
=======
- `filterprocessor`: Add ability to filter `Spans` (#6341)
- `tracegen`: support add additional resource attributes. (#11145)
>>>>>>> 6d605588

### 🧰 Bug fixes 🧰

- `redactionprocessor`: respect allow_all_keys configuration (#11542)
- `filestorageextension`: Copy values returned by Get (#11776)

### Unmaintained components

- `aerospikereceiver`: Fix issue where namespaces would not be collected (#11465)
- `signalfxreceiver`: Fix issue where component instance use in multiple pipelines leads to start failures (#11513)
- `splunkhecreceiver`: Fix issue where component instance use in multiple pipelines leads to start failures (#11517)

### 🧰 Bug fixes 🧰

- `sapmreceiver`: Fix issue where component instance use in multiple pipelines leads to start failures (#11518)

## v0.54.0

## 🛑 Breaking changes 🛑

- `transformprocessor`: `metric.is_monotonic` is now accessed via a bool literal instead of a string. (#10473)
- `vcenterreceiver`: Changed the attribute `effective` on `vcenter.cluster.host.count` as it will now be reported as a bool rather than a string (#10914)

### 🚩 Deprecations 🚩

- `datadogexporter`: Deprecate `instrumentation_library_metadata_as_tags` (#11135)
- `datadogexporter`: Deprecate `Sanitize` method of `Config` struct (#8829)
- `observiqexporter`: Deprecate the observiq exporter (#10977)
- `honeycombexporter`: Deprecate honeycomb exporter (#10318)

### 🚀 New components 🚀

- `expvarreceiver`: Include `expvarreceiver` in components (#10847)
- `googlemanagedprometheusexporter` Add the Google Managed Service for Prometheus exporter. (#10840)
- `googlemanagedprometheusexporter` The Google Managed Service for Prometheus exporter is alpha. (#10925)

### 💡 Enhancements 💡

- `tailsamplingprocessor`: Add trace_state policy (#10852)
- `mongodbatlasreceiver` Add support for receiving alerts (#10854)
- `cmd/mdatagen`: Allow attribute values of any types (#9245)
- `metricstransformprocessor`: Migrate the processor from OC to pdata (#10817)
  - This behavior can be reverted by disabling the `processor.metricstransformprocessor.UseOTLPDataModel` feature gate.
- `transformprocessor`: Add byte slice literal to the grammar.  Add new SpanID and TraceID functions that take a byte slice and return a Span/Trace ID. (#10487)
- `transformprocessor`: Add Summary transform functions. (#11041)
- `transformprocessor`: Add nil literal to the grammar. (#11150)
- `elasticsearchreceiver`: Add integration test for elasticsearch receiver (#10165)
- `tailsamplingprocessor`: New sampler added that allows to sample based on minimum number of spans
- `datadogexporter`: Some config validation and unmarshaling steps are now done on `Validate` and `Unmarshal` instead of `Sanitize` (#8829)
- `datadogexporter`: Add `exporter.datadog.hostname.preview` feature flag and related warnings (#10926)
- `datadogexporter`: Add `instrumentation_scope_metadata_as_tags` instead of `instrumentation_library_metadata_as_tags` in favor of https://github.com/open-telemetry/opentelemetry-proto/releases/tag/v0.15.0 (#11135)
- `examples`: Add an example for scraping Couchbase metrics (#10894)
- `filestorageextension`: Add background compaction capability (#9327)
- `googlecloudpubsubreceiver`: Added new `Endpoint` and `Insecure` connection configuration options. (#10845)
- `dynatraceexporter`: Provide better estimated summaries for partial histograms. (#11044)
- `mongodbreceiver`: Add integration test for mongodb receiver (#10864)
- `mezmoexporter`: add logging for HTTP errors (#10875)
- `googlecloudexporter`: Support writing to multiple GCP projects by setting the `gcp.project.id` resource attribute, and support service account impersonation (#11051)
- `k8sattributeprocessor`: Add debug logs to help identify missing attributes (#11060)
- `transformprocessor`: `replace_pattern` and `replace_all_patterns` use regex for pattern matching and replacing text in attributes/metrics. (#11118)
- `jmxreceiver`: Add latest releases of jmx metrics gatherer & wildfly jar to supported jars hash list (#11134)
- `rabbitmqreceiver`: Add integration test for rabbitmq receiver (#10865)
- `transformprocessor`: Allow using trace_state with key-value struct (#11029)

### 🧰 Bug fixes 🧰

- `kubletetstatsreceiver`: Bring back `k8s.container.name` attribute (#10848)
- `transformprocessor`: Fix issue where some metric fields were not working correctly in conditions. (#10473)
- `transformprocessor`: Fix issue where some trace fields were not working correctly in conditions. (#10471)
- `transformprocessor`: Fix issue where some log fields were not working correctly in conditions. (#10903)
- `pkg/stanza`: Skip building fingerprint in case of configuration change (#10485)
- `windowseventlogreceiver`: Fixed example config in readme (#10971)
- `pkg/stanza`: Fix access to atomic variable without using atomic package (#11023)
- `exporter/awsemfexporter:`: Fix dead links in README.md. (#11027)
- `googlecloudexporter`: Fix (self-obs) point_count metric calculation, concurrent map write panic, and dropped log attributes (#11051)
- `signalfxexporter`: Event Type is a required field, if not set, set it to `unknown` to prevent signalfx ingest from dropping it (#11121)
- `prometheusreceiver`: validate that combined metric points (e.g. histograms) have the same timestamp (#9385)
- `splunkhecexporter`: Fix flaky test when exporting traces (#11418)
- `mongodbatlasexporter`: Fix mongodbatlas.system.memory.usage.max not being reported (#11126)
- `receiver/awsxrayreceiver`: Fix null span exception fields causing null pointer exception (#11431)
- `pkg/stanza`: use ObservedTimestamp to decide if flush log for recombine operator (#11433)

## v0.53.0

### 🛑 Breaking changes 🛑

- `jmxreceiver`: Remove properties & groovyscript parameters from JMX Receiver. Add ResourceAttributes & LogLevel parameter to supply some of the removed functionality with reduced attack surface (#9685)
- `resourcedetectionprocessor`: 'gke' and 'gce' resource detectors are replaced with a single 'gcp' detector (#10347)
- `pkg/stanza`: Removed reference to deprecated `ClusterName` (#10426)
- `couchbasereceiver`: Fully removed unimplemented Couchbase receiver (#10482)
- `hostmetricsreciever`: Fix Load Scraper to normalize 1m, 5m, and 15m averages independently (#8267)

### 🚩 Deprecations 🚩


### 🚀 New components 🚀

- `flinkmetricsreceiver`: Add implementation of Flink Metric Receiver (#10121)
- `windowseventlogreceiver` Added implementation of Windows Event Log Receiver (#9228)
- `vcenterreceiver`: Add metrics receiver for new vcenterreceiver component (#9224)
- `googlecloudpubsubreceiver` Activate the Google Cloud Pubsub receiver. (#10580)
- `googlecloudpubsubexporter` Activate the Google Cloud Pubsub exporter. (#10580)
- `aerospikereceiver`: Add implementation of Aerospike Metric Receiver. (#9961)

### 💡 Enhancements 💡

- `awsemfexporter`: Add min and max support for histograms (#10577)
- `tailsamplingprocessor`: Add support for string invert matching to `and` policy (#9553)
- `mezemoexporter`: Add user agent string to outgoing HTTP requests (#10470)
- `prometheusreceiver`: Improve performance of metrics builder (#10546)
- `transformprocessor`: Add functions for conversion of scalar metric types (`gauge_to_sum` and `sum_to_gauge`) (#10255)
- `dynatraceexporter`: Use min and max when provided in a data point for histograms (#10815)
- `dynatraceexporter`: Truncate unmarshalable responses to avoid long log lines (#10568)
- `scrapertest`: Add `IgnoreResourceAttributeValue` option to metric comparison (#10828)

### 🧰 Bug fixes 🧰

- `transformprocessor`: Fix issue where incorrect error was returned if a bad path was passed to a function (#10141)
- `tanzuobservabilityexporter`: Improve how negative values in exponential histograms are handled. (#10135)
- `dynatraceexporter`: Ensure min is always less than or equal to mean and max is always greater or equal to mean for histogram estimation. (#10257)
- `resourcedetectionprocessor`: GCP resource detector now properly detects zone/region on GKE (#10347)
- `resourcedetectionprocessor`: GCP resource detector no longer fails to detect resource when using workload identity (#10486)
- `tailsamplingprocessor`: Fix composite sampler with inverse policy
- `awsprometheusremotewriteexporter`: Fix signing of empty request bodies. (#10578)
- `sigv4authextension`: Fix signing of empty request bodies. (#10578)
- `prometheusexporter`: Converting monotonic Delta to Cumulative sums (#9919)
- `statsdreceiver`: Update the lastIntervalTime for Counter metrics (#9919)
- `resourcedetectionprocessor`: GCP resource detector now correctly detects region on Google App Engine standard (#10814)
- `apachereceiver`: Update units to follow semconv (#10587)

## v0.52.0

### 🛑 Breaking changes 🛑

- `jmxreceiver`: Hash the jars provided to JMX Receiver and only allow if they match an approved list (#9687)
- `jmxreceiver`: Remove properties & groovyscript parameters from JMX Receiver. Add ResourceAttributes & LogLevel parameter to supply some of the removed functionality with reduced attack surface (#9685)

### 🚀 New components 🚀

- `aerospikereceiver`: Add implementation of Aerospike Metrics Receiver (#9961)
- `bigipreceiver`: Add implementation of F5 Big-IP Metric Receiver (#9680)
- `expvarreceiver`: Initial work for a receiver designed to scrape `memstats` from Golang applications. (#9747)
- `mezmoexporter`: Add implementation of Mezmo Log exporter (#9743)
- `nsxtreceiver`: Added implementation of NSX-T Metric Receiver (#9568)
- `expvarreceiver`: Add implementation of new receiver. (#10183)
- `telemetrygen`: Started implementing an upgraded version of `tracegen` generating traces and metrics (#9597)

### 💡 Enhancements 💡

- `transformprocessor`: Add transformation of metrics (#10100)
- `transformprocessor`: Include transform processor in components (#10134)
- `kubeletstatsreceiver`: Update receiver to use new Metrics Builder. All emitted metrics remain the same. (#9744)
- `transformprocessor`: Add new `replace_match` and `replace_all_matches` functions (#10132)
- `resourcedetectionprocessor`: Add "cname" and "lookup" hostname sources
- `jmxreceiver`: Communicate with JMX metrics gatherer subprocess via properties file (#9685)
- `pkg/stanza`: make multiline tests more like integration tests #10353 

### 🧰 Bug fixes 🧰

- `datadogexporter`: add error checks for datadog exporter (#9964)
- `datadogexporter`: Fix host aliases not being properly sent to the Datadog backend (#9748)
- `groupbyattrsprocessor`: copied aggregationtemporality when grouping metrics. (#9088)
- `jaeger`: Update OTLP-Jaeger translation of span events according to the OTel Spec: use `event` log field instead
  of `message` to represent OTel Span Event Name (#10273)
- `mongodbreceiver`: Fix issue where receiver startup could hang (#10111)
- `transformprocessor`: Fix issue where metric.aggregation_temporality and metric.is_monotic were not actually gettable or settable (#10197)
- `signalfxexporter`: Emit prometheus compatible histogram/summary to signalfx #10299
  - This behavior can be reverted using the `exporter.signalfxexporter.PrometheusCompatible` featuregate.
- `podmanreceiver`: Container Stats Error structure (#9397)
- `pkg/stanza`: pipeline.Operators() will return a consistently ordered list of operators whenever possible (#9761)
- `tanzuobservabilityexporter`: add  error checks for tanzuobservability exporter (#10188)

## v0.51.0

### 🛑 Breaking changes 🛑

- `datadogexporter`: Replace HistogramMode defined as string with enum. (#9589)
- `pkg/translator/signalfx`: Change signalfx translator to expose To/From translator structs. (#9740)
- `transformprocessor`: Add parameter validation to `truncate_all` and `limit` functions.  The `limit` parameter can no longer be negative. (#9783)
- `newrelicexporter` deleted. Use New Relic [native OTLP ingest](https://docs.newrelic.com/docs/more-integrations/open-source-telemetry-integrations/opentelemetry/opentelemetry-setup/) instead. (#9894)
- `k8sclusterreceiver`: Removing `ClusterName` as per https://github.com/kubernetes/apimachinery/commit/430b920312ca0fa10eca95967764ff08f34083a3. (#9885)

### 🚩 Deprecations 🚩

- `exporter/azuremonitor`: Deprecate use of LogRecord.Name as the log envelope category name. There is no replacement. (#9258)
- `processor/k8sattributes`: Deprecate use of k8s.cluster.name metadata parameter (obsolete) (#9968)

### 🚀 New components 🚀

- `schemaprocessor`: Starting the initial work to allow from translating from semantic convention to another (#8371)
- `saphanareceiver`: Added implementation of SAP HANA Metric Receiver (#8827)
- `logstransformprocessor`: Add implementation of Logs Transform Processor (#9335)

### 💡 Enhancements 💡

- `cmd/mdatagen`: Replace enum attributes values with typed constants (#9683)
- `elasticsearchreceiver`: Update metrics scope name from `otelcol/elasticsearch`
  to `otelcol/elasticsearchreceiver` (#9757)
- `k8sclusterreceiver`: Validate that k8s API supports a resource before setting up a watcher for it (#9523)
- `internal/stanza`: Add support for `remove` operator (#9524)
- `k8sattributesprocessor`: Support regex capture groups in tag_name (#9525)
- `mongoreceiver`: Update metrics scope name from `otelcol/mongodb` to `otelcol/mongodbreceiver` (#9759)
- `transformprocessor`: Add new `truncation` function to allow truncating string values in maps such as `attributes` or `resource.attributes` (#9546)
- `datadogexporter`: Add `api.fail_on_invalid_key` to fail fast if api key is invalid (#9426)
- `transformprocessor`: Add support for functions to validate parameters (#9563)
- `googlecloudexporter`: Add GCP cloud logging exporter (#9679)
- `transformprocessor`: Add new `limit` function to allow limiting the number of items in a map, such as the number of attributes in `attributes` or `resource.attributes` (#9552)
- `processor/attributes`: Support attributes set by server authenticator (#9420)
- `datadogexporter`: Experimental support for Exponential Histograms with delta aggregation temporality (#8350)
- `prometheusreceiver`: Support OpenMetrics Info and Stateset metrics (#9378)

### 🧰 Bug fixes 🧰

- `k8sclusterreceiver`: Fix the receiver to work with 1.19 and 1.20 k8s API versions (#9523)
- `azuremonitorexporter`: Fix log exporter bug related to incorrectly mapping SpanId (#9579)
- `mysqlreceiver`: Fix attribute values mismatch with its definition (#9688)
- `opencensusreceiver`: Do not report fatal error if err is server closed (#9559).
- `sqlserverreceiver`: Fix the receiver to have integer types on metrics where applicable (#9601)
- `prometheusreceiver`: Fix the memory issue introduced in the 0.49.0 release (#9718)
- `couchdbreceiver`: Fix issue where the receiver would not respect custom metric settings (#9598)
- `nginxreceiver`: Include nginxreceiver in components (#9572)
- `pkg/translator/prometheusremotewrite`: Fix data race when used with other exporters (#9736)
- `examples/demo`: fix baggage not work in trace demo app. (#9418)
- `prometheusreceiver`: Handle the condition where `up` metric value is NaN (#9253)
- `tanzuobservabilityexporter`: Make metrics stanza in config be optional (#9098)
- `filelogreceiver`: Update Kubernetes examples to fix native OTel logs collection issue where 0 length logs cause errors (#9754)
- `logstransformprocessor`: Resolve node ordering to fix intermittent failures (#9761)
- `awsinsightreceiver`: Migrate from `ConfigMapsResourceLock` to `ConfigMapsLeasesResourceLock` as per https://github.com/kubernetes/client-go/commit/276ea3ed979947d7cdd4b3d708862245ddcd8883 (#9885)
- `filelog`, `journald`, `syslog`, `tcplog`, `udplog`: Add support for []string type for converting log record entries (#9887)

## v0.50.0

### 🛑 Breaking changes 🛑

- `stackdriverexporter`: Remove the stackdriver exporter in favor of the identical googlecloud exporter (#9274)
- `filelog`, `journald`, `syslog`, `tcplog`, `udplog`: Remove `preserve_to` field from sub-parsers (#9331)
- `kafkametricsreceiver`: instrumentation name updated from `otelcol/kafkametrics` to `otelcol/kafkametricsreceiver` (#9406)
- `kubeletstatsreceiver`: instrumentation name updated from `kubeletstats` to `otelcol/kubeletstatsreceiver` (#9400)
- `datadogexporter`: Remove `GetHostTags` method from `TagsConfig` struct (#9423)
- `googlecloudexporter`: Graduate the `exporter.googlecloud.OTLPDirect` feature-gate to Beta.  This includes changes to the configuration structure, and many changes to default behavior. (#9471)

### 🚩 Deprecations 🚩

- `cumulativetodeltaprocessor`: Deprecated `metrics` configuration option in favor of `include` and `exclude` (#8952)
- `datadogexporter`: Deprecate `metrics::report_quantiles` in favor of `metrics::summaries::mode` (#8846)
- `datadogexporter`: Deprecate `traces.sample_rate` setting. It was never used anywhere. (#9771)

### 🚀 New components 🚀

- `iisreceiver`: Add implementation of IIS Metric Receiver (#8832)
- `sqlserverreceiver`: Add implementation of SQL Server Metric Receiver (#8398)
- `activedirectorydsreceiver`: Add implementation of Active Directory Domain Services metric receiver (#9359)
- `sqlreceiver`: Add readme, factory, and config to initial implementation of SQL receiver (#9408)

### 💡 Enhancements 💡

- `pkg/translator/prometheusremotewrite`: Allow to disable sanitize metric labels (#8270)
- `basicauthextension`: Implement `configauth.ClientAuthenticator` so that the extension can also be used as HTTP client basic authenticator.(#8847)
- `azuremonitorexporter`, `lokiexporter`, `observiqexporter`: Update timestamp processing logic (#9130)
- `cumulativetodeltaprocessor`: add new include/exclude configuration options with regex support (#8952)
- `datadogexporter`: Update deprecation messages to reflect new deprecation plan (#9422)
- `cmd/mdatagen`: Update generated functions to have simple parse function to handle string parsing consistently and limit code duplication across receivers (#7574)
- `attributesprocessor`: Support filter by severity (#9132)
- `transformprocessor`: Add transformation of logs (#9368)
- `datadogexporter`: Add `metrics::summaries::mode` to specify export mode for summaries (#8846)
- `prometheusreceiver`: Add resource attributes for kubernetes resource discovery labels (#9416)

### 🧰 Bug fixes 🧰

- `fluentforwardreceiver`: Release port on shutdown (#9111)
- `prometheusexporter`: Prometheus fails to generate logs when prometheus exporter produced a check exception occurs. (#8949)
- `resourcedetectionprocessor`: Wire docker detector (#9372)
- `kafkametricsreceiver`: The kafkametricsreceiver was changed to connect to kafka during scrape, rather than startup. If kafka is unavailable the receiver will attempt to connect during subsequent scrapes until succcessful (#8817).
- `datadogexporter`: Update Kubernetes example manifest to new executable name. (#9425).
- `riakreceiver`: Fix issue where user configured metric settings were ignored. (#9561)
- `sqlserverreceiver`: Update `sqlserver.transaction_log.growth.count` and `sqlserver.transaction_log.shrink.count` to be monotonic sums. (#9522)

## v0.49.0

### ⚠️ Warning  ⚠️

This release contains an issue in
[Prometheus receiver](https://github.com/open-telemetry/opentelemetry-collector-contrib/tree/main/receiver/prometheusreceiver)
causing 30% memory consumption increase when there is a lot of target churn. The issue is currently being
investigated and will be fixed in one of the new releases. More details:
https://github.com/open-telemetry/opentelemetry-collector-contrib/issues/9278.

### 🛑 Breaking changes 🛑

- `filelogreceiver`, `journaldreceiver`, `syslogreceiver`, `tcplogreceiver`, `udplogreceiver`:
  - Updated data model to align with stable logs data model, which includes various breaking changes. (#9139, #8835)
    - A detailed [Upgrade Guide](https://github.com/open-telemetry/opentelemetry-log-collection/releases/tag/v0.28.0) is available in the log-collection v0.29.0 release notes.
- `datadogexporter`: Remove `OnlyMetadata` method from `Config` struct (#8980)
- `datadogexporter`: Remove `GetCensoredKey` method from `APIConfig` struct (#8980)
- `mongodbatlasreceiver`: Updated to uses newer metric builder which changed some metric and resource attributes (#9093)
- `dynatraceexporter`: Make `serialization` package `/internal` (#9097)
- `attributesprocessor`: Remove log names from filters (#9131)
- `k8sclusterreceiver`: The `receiver.k8sclusterreceiver.reportCpuMetricsAsDouble` feature gate is now enabled by default (#9367)
  - Users may have to update monitoring for a few Kubernetes cpu metrics, for
    more details see [feature-gate-configurations](https://github.com/open-telemetry/opentelemetry-collector-contrib/tree/main/receiver/k8sclusterreceiver#feature-gate-configurations).

### 🚩 Deprecations 🚩

- `datadogexporter`: Deprecate `service` setting in favor of `service.name` semantic convention (#8784)
- `datadogexporter`: Deprecate `version` setting in favor of `service.version` semantic convention (#8784)
- `datadogexporter`: Deprecate `env` setting in favor of `deployment.environment` semantic convention (#9017)
- `datadogexporter`: Deprecate `GetHostTags` method from `TagsConfig` struct (#8975)
- `datadogexporter`: Deprecate `tags` setting in favor of `host_metadata::tags` (#9100)
- `datadogexporter`: Deprecate `send_metadata` setting in favor of `host_metadata::enabled` (#9100)
- `datadogexporter`: Deprecate `use_resource_metadata` setting in favor of `host_metadata::hostname_source` (#9100)
- `prometheusexecreceiver`: Deprecate prom_exec receiver (#9058)
- `fluentbitextension`: Deprecate Fluentbit extension (#9062)

### 🚀 New components 🚀

- `riakreceiver`: Riak Metric Receiver (#8548)

### 💡 Enhancements 💡
- `splunkhecexporter`: Add support for batching traces (#8995)
- `hostmetricsreceiver`: Migrate Processes scraper to the Metrics builder (#8855)
- `tanzuobservabilityexporter`: Use resourcetotelemetry helper (#8338)
- Add `make crosslink` target to ensure replace statements are included in `go.mod` for all transitive dependencies within repository (#8822)
- `filestorageextension`: Change bbolt DB settings for better performance (#9004)
- `jaegerremotesamplingextension`: Add local and remote sampling stores (#8818)
- `attributesprocessor`: Add support to filter on log body (#8996)
- `prometheusremotewriteexporter`: Translate resource attributes to the target info metric (#8493)
- `prometheusexporter`: Add `job` and `instance` labels to metrics so they can be scraped with `honor_labels: true` (#9115)
- `podmanreceiver`: Add API timeout configuration option (#9014)
- `cmd/mdatagen`: Add `sem_conv_version` field to metadata.yaml that is used to set metrics SchemaURL (#9010)
- `splunkheceporter`: Add an option to disable log or profiling data (#9065)
- `windowsperfcountersreceiver`: Move code into separate package for use in other windowsperfcounter receivers (#9108)
- `datadogexporter`: Add `host_metadata` configuration section to configure host metadata export (#9100)
- `cmd/mdatagen`: Update documentation generated for attributes to list enumerated values and show the "value" that will be visible on metrics when it is different from the attribute key in metadata.yaml (#8983)
- `routingprocessor`: add option to drop resource attribute used for routing (#8990)

### 🧰 Bug fixes 🧰

- `filestorageextension`: use correct bbolt options for compaction (#9134)
- `hostmetricsreceiver`: Use cpu times for time delta in cpu.utilization calculation (#8857)
- `dynatraceexporter`: Remove overly verbose stacktrace from certain logs (#8989)
- `googlecloudexporter`: fix the `exporter.googlecloud.OTLPDirect` fature-gate, which was not applied when the flag was provided (#9116)
- `signalfxexporter`: Fix bug to enable timeouts for correlating traces and metrics (#9101)
- `windowsperfcountersreceiver`: fix exported values being integers instead of doubles (#9138)
- `prometheusreceiver`: Fix issues with relabelling the `job` and `instance` labels. (#8780)
- `dynatraceexporter`: Continue processing data points after a serialization error. (#9330)

## v0.48.0

### 💡 Enhancements 💡

- `k8seventsreceiver`: Add Api_version and resource_version (#8539)
- `datadogexporter`: Add `metrics::sums::cumulative_monotonic_mode` to specify export mode for cumulative monotonic sums (#8490)
- `dynatraceexporter`: add multi-instance deployment note to README.md (#8848)
- `resourcedetectionprocessor`: Add attribute allowlist (#8547)
- `datadogexporter`:  Metrics payload data and Sketches payload data will be logged if collector is started in debug mode (#8929)
- `cmd/mdatagen`: Add resource attributes definition to metadata.yaml and move `pdata.Metrics` creation to the
  generated code (#8555)

### 🛑 Breaking changes 🛑

- `windowsperfcountersreceiver`: Added metrics configuration (#8376)
- `lokiexporter`: Remove deprecated LogRecord.name field (#8951)
- `splunkhecexporter`: Remove deprecated LogRecord.name field (#8951)

### 🚩 Deprecations 🚩

- `datadogexporter`: Deprecate `OnlyMetadata` method from `Config` struct (#8359)
- `datadogexporter`: Deprecate `GetCensoredKey` method from `APIConfig` struct (#8830)
- `datadogexporter`: Deprecate `metrics::send_monotonic_counter` in favor of `metrics::sums::cumulative_monotonic_mode` (#8490)

### 🚀 New components 🚀

- `sigv4authextension`: Enable component (#8518)

## v0.47.0

### 💡 Enhancements 💡

- `googlecloudexporter`: Add Validate method in config (#8559)
- `attributesprocessor`: Add convert action (#7930)
- `attributesprocessor`: Add metric support (#8111)
- `prometheusremotewriteexporter`: Write-Ahead Log support enabled (#7304)
- `hostreceiver/filesystemscraper`: Add filesystem utilization (#8027)
- `hostreceiver/pagingscraper`: Add paging.utilization (#6221)
- `googlecloudexporter`: [Alpha] Translate metrics directly from OTLP to gcm using the `exporter.googlecloud.OTLPDirect` feature-gate (#7177)
- `simpleprometheusreceiver`: Add support for static labels (#7908)
- `spanmetricsprocessor`: Dropping the condition to replace _ with key_ as __ label is reserved and _ is not (#8057)
- `podmanreceiver`: Add container.runtime attribute to container metrics (#8262)
- `dockerstatsreceiver`: Add container.runtime attribute to container metrics (#8261)
- `tanzuobservabilityexporter`: instrumentation Library and Dropped Counts to Span Tags (#8120)
- `clickhouseexporter`: Implement consume log logic. (#9705)
- `influxdbexporter`: Add support for cumulative, non-monotonic metrics. (#8348)
- `oauth2clientauthextension`: Add support for EndpointParams (#7307)
- Add `NewMetricData` function to `MetricsBuilder` to consistently set instrumentation library name (#8255)
- `googlecloudpubsubreceiver` Added implementation of Google Cloud Pubsub receiver. (#8391)
- `googlecloudpubsubexporter` Added implementation of Google Cloud Pubsub exporter. (#8391)
- `coralogixexporter` Allow exporter timeout to be configured (#7957)
- `prometheusremotewriteexporter` support adding trace id and span id attached to exemplars (#8380)
- `influxdbexporter`: accept histogram metric missing infinity bucket. (#8462)
- `skywalkingreceiver`: Added implementation of Skywalking receiver. (#8549)
- `prometheusreceiver`: Fix staleness bug for histograms and summaries (#8561)

### 🛑 Breaking changes 🛑

- `mongodbatlasreceiver`: rename mislabeled attribute `memory_state` to correct `disk_status` on partition disk metrics (#7747)
- `mongodbatlasreceiver`: Correctly set initial lookback for querying mongodb atlas api (#8246)
- `nginxreceiver`: instrumentation name updated from `otelcol/nginx` to `otelcol/nginxreceiver` (#8255)
- `postgresqlreceiver`: instrumentation name updated from `otelcol/postgresql` to `otelcol/postgresqlreceiver` (#8255)
- `redisreceiver`: instrumentation name updated from `otelcol/redis` to `otelcol/redisreceiver` (#8255)
- `apachereceiver`: instrumentation name updated from `otelcol/apache` to `otelcol/apachereceiver` ()
- `couchdbreceiver`: instrumentation name updated from `otelcol/couchdb` to `otelcol/couchdbreceiver` (#8366)
- `prometheusreceiver` Change resource attributes on metrics: `instance` -> `service.instance.id`, `host.name` -> `net.host.name`,  `port` -> `net.host.port`, `scheme` -> `http.scheme`, `job` removed (#8266)
- `prometheusremotewriteexporter` Use `service.*` resource attributes instead of `job` and `instance` resource attributes when adding job and instance labels to metrics (#8266)
- `mysqlreceiver`: instrumentation name updated from `otel/mysql` to `otelcol/mysqlreceiver` (#8387)
- `zookeeperreceiver`: instrumentation name updated from `otelcol/zookeeper` to `otelcol/zookeeperreceiver` (#8389)
- `coralogixexporter`: Create dynamic subsystem name (#7957)
  - Deprecate configuration changed. Dynamic subsystem name from traces service name property.
- `rabbitmqreceiver`: instrumentation name updated from `otelcol/rabbitmq` to `otelcol/rabbitmqreceiver` (#8400)

### 🧰 Bug fixes 🧰

- `zipkinexporter`: Set "error" tag value when status is set to error (#8187)
- `prometheusremotewriteexporter`: Correctly handle metric labels which collide after sanitization (#8378)
- `prometheusremotewriteexporter`: Drop labels when exemplar attributes exceed the max number of characters (#8379)
- `k8sclusterreceiver`: Add support to enable k8s node and container cpu metrics to be reported as double values (#8245)
  - Use "--feature-gates=receiver.k8sclusterreceiver.reportCpuMetricsAsDouble" to enable reporting node and container
    cpu metrics as a double values.
- `tanzuobservabilityexporter`: Fix a typo in Instrumentation Library name and version tags (#8384)
- `logreceivers`: Fix an issue where receiver would sometimes fail to build using Go 1.18 (#8521)
- `awsxrayreceiver`: Add defaults for optional stack frame parameters (#8790)

### 🚩 Deprecations 🚩

- `datadogexporter`: Deprecate automatic environment variable detection (#8397)

### 🚀 New components 🚀
- `sigv4authextension`: New Component: Sigv4 Authenticator Extension (#8263)

## v0.46.0

### 💡 Enhancements 💡

- `internal/stanza`: Export metrics from Stanza receivers (#8025)
- `hostreceiver/pagingscraper`: Migrate the scraper to the mdatagen metrics builder (#7139)
- Do not drop zero trace/span id spans in the jaeger conversion (#7946)
- Upgrade to use semantic conventions 1.6.1 (#7926)
- `dynatraceexporter`: Validate QueueSettings and perform config validation in Validate() instead (#8020)
- `sapmexporter`: Add validation for `sending_queue` setting (#8023)
- `signalfxexporter`: Add validation for `sending_queue` setting (#8026)
- `internal/stanza`: Add support for arbitrary attribute types (#8081)
- `resourcedetectionprocessor`: Add confighttp.HTTPClientSettings To Resource Detection Config Fixes (#7397)
- `hostmetricsreceiver`: Add cpu.utilization metrics to cpu scrapper (#7130)
- `honeycombexporter`: Add validation for `sending_queue` setting (#8113)
- `routingprocessor`: Expand error handling on failure to build exporters (#8125)
- `skywalkingreceiver`: Add new skywalking receiver component folder and structure (#8107)
- `groupbyattrsprocesor`: Allow empty keys, which allows to use the processor for compaction (#7793)
- `datadogexporter`: Add rbac to example k8s manifest file (#8186)
- `splunkhecexporter`: Add validation for `sending_queue` setting (#8256)

### 🛑 Breaking changes 🛑

- Remove deprecated functions from jaeger translator (#8032)
- `internal/stanza`: Remove `write_to` setting from input operators (#8081)
- `mongodbatlasreceiver`: rename `mongodb.atlas.*` attributes to `mongodb_atlas.*` adhering to naming guidelines. Adding 3 new attributes (#7960)

### 🧰 Bug fixes 🧰

- `prometheusreceiver`: Fix segfault that can occur after receiving stale metrics (#8056)
- `filelogreceiver`: Fix issue where logs could occasionally be duplicated (#8123)
- `prometheusremotewriteexporter`: Fix empty non-string resource attributes (#8116)

### 🚀 New components 🚀

## v0.45.1

### 💡 Enhancements 💡

- `sumologicexporter`: Move validation to Config (#7936)
- `elasticsearchexporter`: Fix crash with batch processor (#7953).
- `splunkhecexporter`: Batch metrics payloads (#7760)
- `tanzuobservabilityexporter`: Add internal SDK metric tag (#7826)
- `hostreceiver/processscraper`: Migrate the scraper to the mdatagen metrics builder (#7287)

### 🧰 Bug fixes 🧰

- `awsprometheusremotewriteexporter`: fix dependencies issue (#7963)

### 🚀 New components 🚀

- `awsfirehose` receiver: Add AWS Kinesis Data Firehose Receiver (#7918)

## v0.45.0

### 💡 Enhancements 💡

- `hostreceiver/filesystemscraper`: Migrate the scraper to the mdatagen metrics builder (#7772)
- `hostreceiver/memoryscraper`: Migrate the scraper to the mdatagen metrics builder (#7312)
- `lokiexporter`: Use record attributes as log labels (#7569)
- `routingprocessor`: Do not err on failure to build exporters (#7423)
- `apachereceiver`: Update to mdatagen v2 (#7573)
- `datadogexporter`: Don't send host metadata if hostname is empty (#7426)
- `datadogexporter`: Add insecure_skip_verify flag to configuration (#7422)
- `coralogixexporter`: Update readme (#7785)
- `awscloudwatchlogsexporter`: Remove name from aws cloudwatch logs exporter (#7554)
- `tanzuobservabilityexporter`: Update OTel Collector's Exporter to match WF Proxy Handling of source (#7929)
- `hostreceiver/memoryscraper`: Add memory.utilization (#6221)
- `awskinesisexporter`: Add Queue Config Validation AWS Kinesis Exporter (#7835)
- `elasticsearchexporter`: Remove usage of deprecated LogRecord.Name field (#7829).
- `loadbalancingexporter`: Allow non-exist hostname on startup (#7935)
- `datadogexporter`: Use exact sum, count and average on Datadog distributions (#7830)
- `storage/filestorage`: add optional compaction to filestorage (#7768)
- `tanzuobservabilityexporter`: Add attributes from the Resource to the resulting WF metric tags & set `source` value in WF metric (#8101)

### 🛑 Breaking changes 🛑

- Use go mod compat, drops support for reproducibility with go 1.16 (#7915)
- `apachereceiver`: Update instrumentation library name from `otel/apache` to `otelcol/apache` (#7754)
- `pkg/translator/prometheusremotewrite`: Cleanup prw translator public functions (#7776)
- `prometheusreceiver`: The OpenCensus-based metric conversion pipeline has
  been removed.
  - The `receiver.prometheus.OTLPDirect` feature gate has been removed as
    the direct pipeline is the only remaining pipeline.
- `translator/jaeger`: Cleanup jaeger translator function names (#7775)
  - Deprecate old funcs with Internal word.
- `mysqlreceiver`: Update data model and names for several metrics (#7924)
  - Change all metrics to Int values
  - Remove `mysql.buffer_pool_pages`. Replace with:
    - `mysql.buffer_pool.pages`
    - `mysql.buffer_pool.data_pages`
    - `mysql.buffer_pool.page_flushes`
  - Remove `mysql.buffer_pool_size`. Replace with:
    - `mysql.buffer_pool.limit`
    - `mysql.buffer_pool.usage`
  - Rename `mysql.buffer_pool_operations` to `mysql.buffer_pool.operations`

### 🚩 Deprecations 🚩

- Deprecated log_names setting from filter processor. (#7552)

### 🧰 Bug fixes 🧰

 - `tailsamplingprocessor`: "And" policy only works as a sub policy under a composite policy (#7590)
 - `prometheusreceiver`: Correctly map description and units when converting
  Prometheus metadata directly to pdata. (#7748)
 - `sumologicexporter`: fix exporter panics on malformed histogram (#7548)
- `awsecscontainermetrics`: CPU Reserved is now 1024/vCPU for ECS Container Insights (#6734)

### 🚀 New components 🚀

- `clickhouse` exporter: Add ClickHouse Exporter (#6907)
- `pkg/translator/signalfx`: Extract signalfx to metrics conversion in a separate package (#7778)
  - Extract FromMetrics to SignalFx translator package (#7823)

## v0.44.0

### 💡 Enhancements 💡

- `kafkaexporter`: Add compression and flush max messages options.
- `dynatraceexporter`: Write error logs using plugin logger (#7360)
- `dynatraceexporter`: Fix docs for TLS settings (#7568)
- `tanzuobservabilityexporter`: Turn on metrics exporter (#7281)
- `attributesprocessor` `resourceprocessor`: Add `from_context` value source
- `resourcedetectionprocessor`: check cluster config to verify resource is on aws for eks resources (#7186)
- `awscloudwatchlogsexporter`: enable awscloudwatchlogsexporter which accepts and exports log data (#7297)
- `translator/prometheusremotewrite`: add a new module to help translate data from OTLP to Prometheus Remote Write (#7240)
- `azuremonitorexporter`: In addition to traces, export logs to Azure Application Insights (#7403)
- `jmxreceiver`: Added `additional_jars` configuration option to launch JMX Metric Gatherer JAR with extended `CLASSPATH` (#7378)
- `awscontainerinsightreceiver`: add full pod name when configured to AWS Container Insights Receiver (#7415)
- `hostreceiver/loadscraper`: Migrate the scraper to the mdatagen metrics builder (#7288)
- `awsecscontainermetricsreceiver`: Rename attributes to follow semantic conventions (#7425)
- `datadogexporter`: Always map conventional attributes to tags (#7185)
- `mysqlreceiver`: Add golden files for integration test (#7303)
- `nginxreceiver`: Standardize integration test (#7515)
- `mysqlreceiver`: Update to use mdatagen v2 (#7507)
- `postgresqlreceiver`: Add integration tests (#7501)
- `apachereceiver`: Add integration test (#7517)
- `mysqlreceiver`: Use scrapererror to report errors (#7513)
- `postgresreceiver`: Update to mdatagen v2 (#7503)
- `nginxreceiver`: Update to mdatagen v2 (#7549)
- `datadogexporter`: Fix traces exporter's initialization log (#7564)
- `tailsamplingprocessor`: Add And sampling policy (#6910)
- `coralogixexporter`: Add Coralogix Exporter (#7383)
- `prometheusexecreceiver`: Add default value for `scrape_timeout` option (#7587)

### 🛑 Breaking changes 🛑

- `resourcedetectionprocessor`: Update `os.type` attribute values according to semantic conventions (#7544)
- `awsprometheusremotewriteexporter`: Deprecation notice; may be removed after v0.49.0
  - Switch to using the `prometheusremotewriteexporter` + `sigv4authextension` instead

### 🧰 Bug fixes 🧰

- `resourcedetectionprocessor`: fix `meta` allow list excluding keys with nil values (#7424)
- `postgresqlreceiver`: Fix issue where empty metrics could be returned after failed connection (#7502)
- `resourcetotelemetry`: Ensure resource attributes are added to summary
  and exponential histogram data points. (#7523)

### 🚩 Deprecations 🚩

- Deprecated otel_to_hec_fields.name setting from splunkhec exporter. (#7560)

## v0.43.0

### 💡 Enhancements 💡

- `coralogixexporter`: First implementation of Coralogix Exporter (#6816)
- `cloudfoundryreceiver`: Enable Cloud Foundry client (#7060)
- `elasticsearchexporter`: add elasticsearchexporter to the components exporter list (#6002)
- `elasticsearchreceiver`: Add metric metadata (#6892)
- `elasticsearchreceiver`: Use same metrics as JMX receiver for JVM metrics (#7160)
- `elasticsearchreceiver`: Implement scraping logic (#7174)
- `datadogexporter`: Add http.status_code tag to trace stats (#6889)
- `datadogexporter`: Add configuration option to use OTel span name into the Datatog resource name (#6611)
- `mongodbreceiver`: Add initial client code to the component (#7125)
- `tanzuobservabilityexporter`: Support delta histograms (#6897)
- `awscloudwatchlogsexporter`: Use cwlogs package to export logs (#7152)
- `mysqlreceiver`: Add the receiver to available components (#7078)
- `tanzuobservabilityexporter`: Documentation for the memory_limiter configuration (#7164)
- `dynatraceexporter`: Do not shut down exporter when metrics ingest module is temporarily unavailable (#7161)
- `mongodbreceiver`: Add metric metadata (#7163)
- `mongodbreceiver`: Add metric scraping (#7175)
- `postgresqlreceiver`: add the receiver to available components (#7079)
- `rabbitmqreceiver`: Add scraper logic (#7299)
- `tanzuobservability exporter`: Support summary metrics (#7121)
- `mongodbatlasreceiver`: Add retry and backoff to HTTP client (#6943)
- Use Jaeger gRPC instead of Thrift in the docker-compose example (#7243)
- `tanzuobservabilityexporter`: Support exponential histograms (#7127)
- `receiver_creator`: Log added and removed endpoint env structs (#7248)
- `prometheusreceiver`: Use the OTLP data conversion path by default. (#7282)
  - Use `--feature-gates=-receiver.prometheus.OTLPDirect` to re-enable the
    OpenCensus conversion path.
- `extension/observers`: Correctly set image and tag on container endpoints (#7279)
- `tanzuobservabilityexporter`: Document how to enable memory_limiter (#7286)
- `hostreceiver/networkscraper`: Migrate the scraper to the mdatagen metrics builder (#7048)
- `hostmetricsreceiver`: Add MuteProcessNameError config flag to mute specific error reading process executable (#7176)
- `scrapertest`: Improve comparison logic (#7305)
- `hostmetricsreceiver`: add `cpu_average` option for load scraper to report the average cpu load (#6999)
- `scrapertest`: Add comparison option to ignore specific attributes (#6519)
- `tracegen`: Add option to pass in custom headers to export calls via command line (#7308)
- `tracegen`: Provide official container images (#7179)
- `scrapertest`: Add comparison function for pdata.Metrics (#7400)
- `prometheusremotewriteexporter` : Dropping the condition to replace _ with key_ as __ label is reserved and _ is not (#7112)

### 🛑 Breaking changes 🛑

- `tanzuobservabilityexporter`: Remove status.code
- `tanzuobservabilityexporter`: Use semantic conventions for status.message (#7126)
- `k8sattributesprocessor`: Move `kube` and `observability` packages to `internal` folder (#7159)
- `k8sattributesprocessor`: Unexport processor `Option`s (#7311)
- `zookeeperreceiver`: Refactored metrics to have correct units, types, and combined some metrics via attributes. (#7280)
- `prometheusremotewriteexporter`: `PRWExporter` struct and `NewPRWExporter()`
  function are now unexported. (#TBD)
- `newrelicexporter` marked as deprecated (#7284)

### 🚀 New components 🚀

- `rabbitmqreceiver`: Establish codebase for RabbitMQ metrics receiver (#7239)
- Add `basicauth` extension (#7167)
- `k8seventsreceiver`: Implement core logic (#6885)

### 🧰 Bug fixes 🧰

- `k8sattributeprocessor`: Parse IP out of net.Addr to correctly tag k8s.pod.ip (#7077)
- `k8sattributeprocessor`: Process IP correctly for net.Addr instances that are not typed (#7133)
- `mdatagen`: Fix validation of `enabled` field in metadata.yaml (#7166)
- `elasticsearch`: Fix timestamp for each metric being startup time (#7255)
- `prometheusremotewriteexporter`: Fix index out of range panic caused by expiring metrics (#7149)
- `resourcedetection`: Log the error when checking for ec2metadata availability (#7296)

## v0.42.0

### 💡 Enhancements 💡

- `couchbasereceiver`: Add couchbase client (#7122)
- `couchdbreceiver`: Add couchdb scraper (#7131)
- `couchdbreceiver`: Add couchdb client (#6880)
- `elasticsearchreceiver`: Implement scraper client (#7019)
- `couchdbreceiver`: Add metadata metrics (#6878)
- `prometheusremotewriteexporter`: Handling Staleness flag from OTLP (#6679)
- `prometheusexporter`: Handling Staleness flag from OTLP (#6805)
- `prometheusreceiver`: Set OTLP no-data-present flag for stale scraped metrics. (#7043)
- `mysqlreceiver`: Add Integration test (#6916)
- `datadogexporter`: Add compatibility with ECS Fargate semantic conventions (#6670)
- `k8s_observer`: discover k8s.node endpoints (#6820)
- `redisreceiver`: Add missing description fields to keyspace metrics (#6940)
- `redisreceiver`: Set start timestamp uniformly for gauge and sum metrics (#6941)
- `kafkaexporter`: Allow controlling Kafka acknowledgment behaviour  (#6301)
- `lokiexporter`: Log the first part of the http body on failed pushes to loki (#6946)
- `resourcedetectionprocessor`: add the [consul](https://www.consul.io/) detector (#6382)
- `awsemfexporter`: refactor cw_client logic into separate `cwlogs` package (#7072)
- `prometheusexporter`: Dropping the condition to replace _ with key_ as __ label is reserved and _ is not (#7506)

### 🛑 Breaking changes 🛑

- `memcachedreceiver`: Update metric names (#6594)
- `memcachedreceiver`: Fix some metric units and value types (#6895)
- `sapm` receiver: Use Jaeger status values instead of OpenCensus (#6682)
- `jaeger` receiver/exporter: Parse/set Jaeger status with OTel spec values (#6682)
- `awsecscontainermetricsreceiver`: remove tag from `container.image.name` (#6436)
- `k8sclusterreceiver`: remove tag from `container.image.name` (#6436)

### 🚀 New components 🚀

- `ecs_task_observer`: Discover running containers in AWS ECS tasks (#6894)
- `mongodbreceiver`: Establish codebase for MongoDB metrics receiver (#6972)
- `couchbasereceiver`: Establish codebase for Couchbase metrics receiver (#7046)
- `dbstorage`: New experimental dbstorage extension (#7061)
- `redactionprocessor`: Remove sensitive data from traces (#6495)

### 🧰 Bug fixes 🧰

- `ecstaskobserver`: Fix "Incorrect conversion between integer types" security issue (#6939)
- Fix typo in "direction" metrics attribute description (#6949)
- `zookeeperreceiver`: Fix issue where receiver could panic during shutdown (#7020)
- `prometheusreceiver`: Fix metadata fetching when metrics differ by trimmable suffixes (#6932)
- Sanitize URLs being logged (#7021)
- `prometheusreceiver`: Fix start time tracking for long scrape intervals (#7053)
- `signalfxexporter`: Don't use syscall to avoid compilation errors on some platforms (#7062)
- `tailsamplingprocessor`: Add support for new policies as composite sub-policies (#6975)

### 💡 Enhancements 💡

- `lokiexporter`: add complete log record to body (#6619)
- `k8sclusterreceiver` add `container.image.tag` attribute (#6436)
- `spanmetricproccessor`: use an LRU cache for the cached Dimensions key-value pairs (#2179)
- `skywalkingexporter`: add skywalking metrics exporter (#6528)
- `deltatorateprocessor`: add int counter support (#6982)
- `filestorageextension`: document default values (#7022)
- `redisreceiver`: Migrate the scraper to the mdatagen metrics builder (#6938)

## v0.41.0

### 🛑 Breaking changes 🛑

- None

### 🚀 New components 🚀

- `asapauthextension` (#6627)
- `mongodbatlasreceiver` (#6367)

### 🧰 Bug fixes 🧰

- `filestorageextension`: fix panic when configured directory cannot be accessed (#6103)
- `hostmetricsreceiver`: fix set of attributes for system.cpu.time metric (#6422)
- `k8sobserver`: only record pod endpoints for running pods (#5878)
- `mongodbatlasreceiver`: fix attributes fields in metadata.yaml (#6440)
- `prometheusexecreceiver`: command line processing on Windows (#6145)
- `spanmetricsprocessor`: fix exemplars support (#6140)
-  Remap arm64 to aarch64 on rpm/deb packages (#6635)

### 💡 Enhancements 💡

- `datadogexporter`: do not use attribute localhost-like hostnames (#6477)
- `datadogexporter`: retry per network call (#6412)
- `datadogexporter`: take hostname into account for cache (#6223)
- `exporter/lokiexporter`: adding a feature for loki exporter to encode JSON for log entry (#5846)
- `googlecloudspannerreceiver`: added fallback to ADC for database connections. (#6629)
- `googlecloudspannerreceiver`: added parsing only distinct items for sample lock request label. (#6514)
- `googlecloudspannerreceiver`: added request tag label to metadata config for top query stats. (#6475)
- `googlecloudspannerreceiver`: added sample lock requests label to the top lock stats metrics. (#6466)
- `googlecloudspannerreceiver`: added transaction tag label to metadata config for top transaction stats. (#6433)
- `groupbyattrsprocessor`: added support for metrics signal (#6248)
- `hostmetricsreceiver`: ensure SchemaURL is set (#6482)
- `kubeletstatsreceiver`: add support for read-only kubelet endpoint (#6488)
- `mysqlreceiver`: enable native authentication (#6628)
- `mysqlreceiver`: remove requirement for password on MySQL (#6479)
- `receiver/prometheusreceiver`: do not add host.name to metrics from localhost/unspecified targets (#6476)
- `spanmetricsprocessor`: add setStatus operation (#5886)
- `splunkhecexporter`: remove duplication of host.name attribute (#6527)
- `tanzuobservabilityexporter`: add consumer for sum metrics. (#6385)
- Update log-collection library to v0.23.0 (#6593)

## v0.40.0

### 🛑 Breaking changes 🛑

- `tencentcloudlogserviceexporter`: change `Endpoint` to `Region` to simplify configuration (#6135)

### 🚀 New components 🚀

- Add `memcached` receiver (#5839)

### 🧰 Bug fixes 🧰

- Fix token passthrough for HEC (#5435)
- `datadogexporter`: Fix missing resource attributes default mapping when resource_attributes_as_tags: false (#6359)
- `tanzuobservabilityexporter`: Log and report missing metric values. (#5835)
- `mongodbatlasreceiver`: Fix metrics metadata (#6395)

### 💡 Enhancements 💡

- `awsprometheusremotewrite` exporter: Improve error message when failing to sign request
- `mongodbatlas`: add metrics (#5921)
- `healthcheckextension`: Add path option (#6111)
- Set unprivileged user to container image (#6380)
- `k8sclusterreceiver`: Add allocatable type of metrics (#6113)
- `observiqexporter`: Allow Dialer timeout to be configured (#5906)
- `routingprocessor`: remove broken debug log fields (#6373)
- `prometheusremotewriteexporter`: Add exemplars support (#5578)
- `fluentforwardreceiver`: Convert attributes with nil value to AttributeValueTypeEmpty (#6630)

## v0.39.0

### 🛑 Breaking changes 🛑

- `httpdreceiver` renamed to `apachereceiver` to match industry standards (#6207)
- `tencentcloudlogserviceexporter` change `Endpoint` to `Region` to simplify configuration (#6135)

### 🚀 New components 🚀

- Add `postgresqlreceiver` config and factory (#6153)
- Add TencentCloud LogService exporter `tencentcloudlogserviceexporter` (#5722)
- Restore `jaegerthrifthttpexporter` (#5666)
- Add `skywalkingexporter` (#5690, #6114)

### 🧰 Bug fixes 🧰

- `datadogexporter`: Improve cumulative metrics reset detection using `StartTimestamp` (#6120)
- `mysqlreceiver`: Address issues in shutdown function (#6239)
- `tailsamplingprocessor`: End go routines during shutdown (#5693)
- `googlecloudexporter`: Update google cloud exporter to correctly close the metric exporter (#5990)
- `statsdreceiver`: Fix the summary point calculation (#6155)
- `datadogexporter` Correct default value for `send_count_sum_metrics` (#6130)

### 💡 Enhancements 💡

- `datadogexporter`: Increase default timeout to 15 seconds (#6131)
- `googlecloudspannerreceiver`: Added metrics cardinality handling for Google Cloud Spanner receiver (#5981, #6148, #6229)
- `mysqlreceiver`: Mysql add support for different protocols (#6138)
- `bearertokenauthextension`: Added support of Bearer Auth for HTTP Exporters (#5962)
- `awsxrayexporter`: Fallback to rpc.method for segment operation when aws.operation missing (#6231)
- `healthcheckextension`: Add new health check feature for collector pipeline (#5643)
- `datadogexporter`: Always add current hostname (#5967)
- `k8sattributesprocessor`: Add code to fetch all annotations and labels by specifying key regex (#5780)
- `datadogexporter`: Do not rely on collector to resolve envvar when possible to resolve them (#6122)
- `datadogexporter`: Add container tags to attributes package (#6086)
- `datadogexporter`: Preserve original TraceID (#6158)
- `prometheusreceiver`: Enhance prometheus receiver logger to determine errors, test real e2e usage (#5870)
- `awsxrayexporter`: Added support for AWS AppRunner origin (#6141)

## v0.38.0

### 🛑 Breaking changes 🛑

- `datadogexporter` Make distributions the default histogram export option. (#5885)
- `redisreceiver` Update Redis receiver's metric names. (#5837)
- Remove `scraperhelper` from contrib, use the core version. (#5826)

### 🚀 New components 🚀

- `googlecloudspannerreceiver` Added implementation of Google Cloud Spanner receiver. (#5727)
- `awsxrayproxy` Wire up awsxrayproxy extension. (#5747)
- `awscontainerinsightreceiver` Enable AWS Container Insight receiver. (#5960)

### 🧰 Bug fixes 🧰

- `statsdreceiver`: fix start timestamp / temporality for counters. (#5714)
- Fix security issue related to github.com/tidwall/gjson. (#5936)
- `datadogexporter` Fix cumulative histogram handling in distributions mode (#5867)
- `datadogexporter` Skip nil sketches (#5925)

### 💡 Enhancements 💡

- Extend `kafkareceiver` configuration capabilities. (#5677)
- Convert `mongodbatlas` receiver to use scraperhelper. (#5827)
- Convert `dockerstats` receiver to use scraperhelper. (#5825)
- Convert `podman` receiver to use scraperhelper. (#5822)
- Convert `redisreceiver` to use scraperhelper. (#5796)
- Convert `kubeletstats` receiver to use scraperhelper. (#5821)
- `googlecloudspannerreceiver` Migrated Google Cloud Spanner receiver to scraper approach. (#5868)
- `datadogexporter` Use a `Consumer` interface for decoupling from zorkian's package. (#5315)
- `mdatagen` - Add support for extended metric descriptions (#5688)
- `signalfxexporter` Log datapoints option. (#5689)
- `cumulativetodeltaprocessor`: Update cumulative to delta. (#5772)
- Update configuration default values in log receivers docs. (#5840)
- `fluentforwardreceiver`: support more complex fluent-bit objects. (#5676)
- `datadogexporter` Remove spammy logging. (#5856)
- `datadogexporter` Remove obsolete report_buckets config. (#5858)
- Improve performance of metric expression matcher. (#5864)
- `tanzuobservabilityexporter` Introduce metricsConsumer and gaugeMetricConsumer. (#5426)
- `awsxrayexporter` rpc.system has priority to determine aws namespace. (#5833)
- `tailsamplingprocessor` Add support for composite sampling policy to the tailsampler. (#4958)
- `kafkaexporter` Add support for AWS_MSK_IAM SASL Auth (#5763)
- Refactor the client Authenticators  for the new "ClientAuthenticator" interfaces (#5905)
- `mongodbatlasreceiver` Add client wrapper for MongoDB Atlas support (#5386)
- `redisreceiver` Update Redis config options (#5861)
- `routingprocessor`: allow routing for all signals (#5869)
- `extension/observer/docker` add ListAndWatch to observer (#5851)

## v0.37.1

### 🧰 Bug fixes 🧰

- Fixes a problem with v0.37.0 which contained dependencies on v0.36.0 components. They should have been updated to v0.37.0.

## v0.37.0

### 🚀 New components 🚀

- [`journald` receiver](https://github.com/open-telemetry/opentelemetry-collector-contrib/tree/main/receiver/journaldreceiver) to parse Journald events from systemd journal using the [opentelemetry-log-collection](https://github.com/open-telemetry/opentelemetry-log-collection) library

### 🛑 Breaking changes 🛑

- Remove squash on configtls.TLSClientSetting for splunkhecexporter (#5541)
- Remove squash on configtls.TLSClientSetting for elastic components (#5539)
- Remove squash on configtls.TLSClientSetting for observiqexporter (#5540)
- Remove squash on configtls.TLSClientSetting for AWS components (#5454)
- Move `k8sprocessor` to `k8sattributesprocessor`.
- Rename `k8s_tagger` configuration `k8sattributes`.
- filelog receiver: use empty value for `SeverityText` field instead of `"Undefined"` (#5423)
- Rename `configparser.ConfigMap` to `config.Map`
- Rename `pdata.AggregationTemporality*` to `pdata.MetricAggregationTemporality*`
- Remove deprecated `batchpertrace` package/module (#5380)

### 💡 Enhancements 💡

- `k8sattributes` processor: add container metadata enrichment (#5467, #5572)
- `resourcedetection` processor: Add an option to force using hostname instead of FQDN (#5064)
- `dockerstats` receiver: Move docker client into new shared `internal/docker` (#4702)
- `spanmetrics` processor:
  - Add exemplars to metrics (#5263)
  - Support resource attributes in metrics dimensions (#4624)
- `filter` processor:
  - Add log filtering by `regexp` type filters (#5237)
  - Add record level log filtering (#5418)
- `dynatrace` exporter: Handle non-gauge data types (#5056)
- `datadog` exporter:
  - Add support for exporting histograms as sketches (#5082)
  - Scrub sensitive information from errors (#5575)
  - Add option to send instrumentation library metadata tags with metrics (#5431)
- `podman` receiver: Add `api_version`, `ssh_key`, and `ssh_passphrase` config options (#5430)
- `signalfx` exporter:
  - Add `max_connections` config option (#5432)
  - Add dimension name to log when value > 256 chars (#5258)
  - Discourage setting of endpoint path (#4851)
- `kubeletstats` receiver: Convert to pdata instead of using OpenCensus (#5458)
- `tailsampling` processor: Add `invert_match` config option to `string_attribute` policy (#4393)
- `awsemf` exporter: Add a feature flag in UserAgent for AWS backend to monitor the adoptions (#5178)
- `splunkhec` exporter: Handle explicitly NaN and Inf values (#5581)
- `hostmetrics` receiver:
  - Collect more process states in processes scraper (#4856)
  - Add device label to paging scraper (#4854)
- `awskinesis` exporter: Extend to allow for dynamic export types (#5440)

### 🧰 Bug fixes 🧰

- `datadog` exporter:
  - Fix tags on summary and bucket metrics (#5416)
  - Fix cache key generation for cumulative metrics (#5417)
- `resourcedetection` processor: Fix failure to start collector if at least one detector returns an error (#5242)
- `prometheus` exporter: Do not record obsreport calls (#5438)
- `prometheus` receiver: Metric type fixes to match Prometheus functionality (#4865)
- `sentry` exporter: Fix sentry tracing (#4320)
- `statsd` receiver: Set quantiles for metrics (#5647)

## v0.36.0

### 🛑 Breaking changes 🛑

- `filter` processor: The configs for `logs` filter processor have been changed to be consistent with the `metrics` filter processor. (#4895)
- `splunk_hec` receiver:
  - `source_key`, `sourcetype_key`, `host_key` and `index_key` have now moved under `hec_metadata_to_otel_attrs` (#4726)
  - `path` field on splunkhecreceiver configuration is removed: We removed the `path` attribute as any request going to the Splunk HEC receiver port should be accepted, and added the `raw_path` field to explicitly map the path accepting raw HEC data. (#4951)
- feat(dynatrace): tags is deprecated in favor of default_dimensions (#5055)

### 💡 Enhancements 💡

- `filter` processor: Add ability to `include` logs based on resource attributes in addition to excluding logs based on resource attributes for strict matching. (#4895)
- `kubelet` API: Add ability to create an empty CertPool when the system run environment is windows
- `JMX` receiver: Allow JMX receiver logging level to be configured (#4898)
- `datadog` exporter: Export histograms as in OpenMetrics Datadog check (#5065)
- `dockerstats` receiver: Set Schema URL (#5239)
- Rename memorylimiter -> memorylimiterprocessor (#5262)
- `awskinesis` exporter: Refactor AWS kinesis exporter to be synchronous  (#5248)

## v0.35.0

### 🛑 Breaking changes 🛑

- Rename configparser.Parser to configparser.ConfigMap (#5070)
- Rename TelemetryCreateSettings -> TelemetrySettings (#5169)

### 💡 Enhancements 💡

- chore: update influxdb exporter and receiver (#5058)
- chore(dynatrace): use payload limit from api constants (#5077)
- Add documentation for filelog's new force_flush_period parameter (#5066)
- Reuse the gzip reader with a sync.Pool (#5145)
- Add a trace observer when splunkhecreceiver is used for logs (#5063)
- Remove usage of deprecated pdata.AttributeValueMapToMap (#5174)
- Podman Stats Receiver: Receiver and Metrics implementation (#4577)

### 🧰 Bug fixes 🧰

- Use staleness markers generated by prometheus, rather than making our own (#5062)
- `datadogexporter` exporter: skip NaN and infinite values (#5053)

## v0.34.0

### 🚀 New components 🚀

- [`cumulativetodelta` processor](https://github.com/open-telemetry/opentelemetry-collector-contrib/tree/main/processor/cumulativetodeltaprocessor) to convert cumulative sum metrics to cumulative delta

- [`file` exporter](https://github.com/open-telemetry/opentelemetry-collector-contrib/tree/main/exporter/fileexporter) from core repository ([#3474](https://github.com/open-telemetry/opentelemetry-collector/issues/3474))
- [`jaeger` exporter](https://github.com/open-telemetry/opentelemetry-collector-contrib/tree/main/exporter/jaegerexporter) from core repository ([#3474](https://github.com/open-telemetry/opentelemetry-collector/issues/3474))
- [`kafka` exporter](https://github.com/open-telemetry/opentelemetry-collector-contrib/tree/main/exporter/kafkaexporter) from core repository ([#3474](https://github.com/open-telemetry/opentelemetry-collector/issues/3474))
- [`opencensus` exporter](https://github.com/open-telemetry/opentelemetry-collector-contrib/tree/main/exporter/opencensusexporter) from core repository ([#3474](https://github.com/open-telemetry/opentelemetry-collector/issues/3474))
- [`prometheus` exporter](https://github.com/open-telemetry/opentelemetry-collector-contrib/tree/main/exporter/prometheusexporter) from core repository ([#3474](https://github.com/open-telemetry/opentelemetry-collector/issues/3474))
- [`prometheusremotewrite` exporter](https://github.com/open-telemetry/opentelemetry-collector-contrib/tree/main/exporter/prometheusremotewriteexporter) from core repository ([#3474](https://github.com/open-telemetry/opentelemetry-collector/issues/3474))
- [`zipkin` exporter](https://github.com/open-telemetry/opentelemetry-collector-contrib/tree/main/exporter/zipkinexporter) from core repository ([#3474](https://github.com/open-telemetry/opentelemetry-collector/issues/3474))
- [`attribute` processor](https://github.com/open-telemetry/opentelemetry-collector-contrib/tree/main/processor/attributesprocessor) from core repository ([#3474](https://github.com/open-telemetry/opentelemetry-collector/issues/3474))
- [`filter` processor](https://github.com/open-telemetry/opentelemetry-collector-contrib/tree/main/processor/filterprocessor) from core repository ([#3474](https://github.com/open-telemetry/opentelemetry-collector/issues/3474))
- [`probabilisticsampler` processor](https://github.com/open-telemetry/opentelemetry-collector-contrib/tree/main/processor/probabilisticsamplerprocessor) from core repository ([#3474](https://github.com/open-telemetry/opentelemetry-collector/issues/3474))
- [`resource` processor](https://github.com/open-telemetry/opentelemetry-collector-contrib/tree/main/processor/resourceprocessor) from core repository ([#3474](https://github.com/open-telemetry/opentelemetry-collector/issues/3474))
- [`span` processor](https://github.com/open-telemetry/opentelemetry-collector-contrib/tree/main/processor/spanprocessor) from core repository ([#3474](https://github.com/open-telemetry/opentelemetry-collector/issues/3474))
- [`hostmetrics` receiver](https://github.com/open-telemetry/opentelemetry-collector-contrib/tree/main/receiver/hostmetricsreceiver) from core repository ([#3474](https://github.com/open-telemetry/opentelemetry-collector/issues/3474))
- [`jaeger` receiver](https://github.com/open-telemetry/opentelemetry-collector-contrib/tree/main/receiver/jaegerreceiver) from core repository ([#3474](https://github.com/open-telemetry/opentelemetry-collector/issues/3474))
- [`kafka` receiver](https://github.com/open-telemetry/opentelemetry-collector-contrib/tree/main/receiver/kafkareceiver) from core repository ([#3474](https://github.com/open-telemetry/opentelemetry-collector/issues/3474))
- [`opencensus` receiver](https://github.com/open-telemetry/opentelemetry-collector-contrib/tree/main/receiver/opencensusreceiver) from core repository ([#3474](https://github.com/open-telemetry/opentelemetry-collector/issues/3474))
- [`prometheus` receiver](https://github.com/open-telemetry/opentelemetry-collector-contrib/tree/main/receiver/prometheusreceiver) from core repository ([#3474](https://github.com/open-telemetry/opentelemetry-collector/issues/3474))
- [`zipkin` receiver](https://github.com/open-telemetry/opentelemetry-collector-contrib/tree/main/receiver/zipkinreceiver) from core repository ([#3474](https://github.com/open-telemetry/opentelemetry-collector/issues/3474))
- [`bearertokenauth` extension](https://github.com/open-telemetry/opentelemetry-collector-contrib/tree/main/extension/bearertokenauthextension) from core repository ([#3474](https://github.com/open-telemetry/opentelemetry-collector/issues/3474))
- [`healthcheck` extension](https://github.com/open-telemetry/opentelemetry-collector-contrib/tree/main/extension/healthcheckextension) from core repository ([#3474](https://github.com/open-telemetry/opentelemetry-collector/issues/3474))
- [`oidcauth` extension](https://github.com/open-telemetry/opentelemetry-collector-contrib/tree/main/extension/oidcauthextension) from core repository ([#3474](https://github.com/open-telemetry/opentelemetry-collector/issues/3474))
- [`pprof` extension](https://github.com/open-telemetry/opentelemetry-collector-contrib/tree/main/extension/pprofextension) from core repository ([#3474](https://github.com/open-telemetry/opentelemetry-collector/issues/3474))
- [`testbed`](https://github.com/open-telemetry/opentelemetry-collector-contrib/tree/main/testbed) from core repository ([#3474](https://github.com/open-telemetry/opentelemetry-collector/issues/3474))

### 💡 Enhancements 💡

- `tailsampling` processor: Add new policy `probabilistic` (#3876)

## v0.33.0

# 🎉 OpenTelemetry Collector Contrib v0.33.0 (Beta) 🎉

The OpenTelemetry Collector Contrib contains everything in the [opentelemetry-collector release](https://github.com/open-telemetry/opentelemetry-collector/releases/tag/v0.32.0) (be sure to check the release notes here as well!). Check out the [Getting Started Guide](https://opentelemetry.io/docs/collector/getting-started/) for deployment and configuration information.

### 🚀 New components 🚀

- [`cumulativetodelta` processor](https://github.com/open-telemetry/opentelemetry-collector-contrib/tree/main/processor/cumulativetodeltaprocessor) to convert cumulative sum metrics to cumulative delta

### 💡 Enhancements 💡

- Collector contrib has now full support for metrics proto v0.9.0.

## v0.32.0

# 🎉 OpenTelemetry Collector Contrib v0.32.0 (Beta) 🎉

This release is marked as "bad" since the metrics pipelines will produce bad data.

- See https://github.com/open-telemetry/opentelemetry-collector/issues/3824

The OpenTelemetry Collector Contrib contains everything in the [opentelemetry-collector release](https://github.com/open-telemetry/opentelemetry-collector/releases/tag/v0.32.0) (be sure to check the release notes here as well!). Check out the [Getting Started Guide](https://opentelemetry.io/docs/collector/getting-started/) for deployment and configuration information.

### 🛑 Breaking changes 🛑

- `splunk_hec` receiver/exporter: `com.splunk.source` field is mapped to `source` field in Splunk instead of `service.name` (#4596)
- `redis` receiver: Move interval runner package to `internal/interval` (#4600)
- `datadog` exporter: Export summary count and sum as monotonic counts (#4605)

### 💡 Enhancements 💡

- `logzio` exporter:
  - New implementation of an in-memory queue to store traces, data compression with gzip, and queue configuration options (#4395)
  - Make `Hclog2ZapLogger` struct and methods private for public go api review (#4431)
- `newrelic` exporter (#4392):
  - Marked unsupported metric as permanent error
  - Force the interval to be valid even if 0
- `awsxray` exporter: Add PHP stacktrace parsing support (#4454)
- `file_storage` extension: Implementation of batch storage API (#4145)
- `datadog` exporter:
  - Skip sum metrics with no aggregation temporality (#4597)
  - Export delta sums as counts (#4609)
- `elasticsearch` exporter: Add dedot support (#4579)
- `signalfx` exporter: Add process metric to translation rules (#4598)
- `splunk_hec` exporter: Add profiling logs support (#4464)
- `awsemf` exporter: Replace logGroup and logStream pattern with metric labels (#4466)

### 🧰 Bug fixes 🧰

- `awsxray` exporter: Fix the origin on ECS/EKS/EB on EC2 cases (#4391)
- `splunk_hec` exporter: Prevent re-sending logs that were successfully sent (#4467)
- `signalfx` exporter: Prefix temporary metric translations (#4394)

## v0.31.0

# 🎉 OpenTelemetry Collector Contrib v0.31.0 (Beta) 🎉

The OpenTelemetry Collector Contrib contains everything in the [opentelemetry-collector release](https://github.com/open-telemetry/opentelemetry-collector/releases/tag/v0.31.0) (be sure to check the release notes here as well!). Check out the [Getting Started Guide](https://opentelemetry.io/docs/collector/getting-started/) for deployment and configuration information.

### 🛑 Breaking changes 🛑

- `influxdb` receiver: Removed `metrics_schema` config option (#4277)

### 💡 Enhancements 💡

- Update to OTLP 0.8.0:
  - Remove use of `IntHistogram` (#4276)
  - Update exporters/receivers for `NumberDataPoint`
- Remove use of deprecated `pdata` slice `Resize()` (#4203, #4208, #4209)
- `awsemf` exporter: Added the option to have a user who is sending metrics from EKS Fargate Container Insights to reformat them to look the same as insights from ECS so that they can be ingested by CloudWatch (#4130)
- `k8scluster` receiver: Support OpenShift cluster quota metrics (#4342)
- `newrelic` exporter (#4278):
  - Requests are now retry-able via configuration option (defaults to retries enabled). Permanent errors are not retried.
  - The exporter monitoring metrics now include an untagged summary metric for ease of use.
  - Improved error logging to include URLs that fail to post messages to New Relic.
- `datadog` exporter: Upscale trace stats when global sampling rate is set (#4213)

### 🧰 Bug fixes 🧰

- `statsd` receiver: Add option to set Counter to be monotonic (#4154)
- Fix `internal/stanza` severity mappings (#4315)
- `awsxray` exporter: Fix the wrong AWS env resource setting (#4384)
- `newrelic` exporter (#4278):
  - Configuration unmarshalling did not allow timeout value to be set to 0 in the endpoint specific section.
  - Request cancellation was not propagated via context into the http request.
  - The queued retry logger is set to a zap.Nop logger as intended.

## v0.30.0

# 🎉 OpenTelemetry Collector Contrib v0.30.0 (Beta) 🎉

The OpenTelemetry Collector Contrib contains everything in the [opentelemetry-collector release](https://github.com/open-telemetry/opentelemetry-collector/releases/tag/v0.30.0) (be sure to check the release notes here as well!). Check out the [Getting Started Guide](https://opentelemetry.io/docs/collector/getting-started/) for deployment and configuration information.

### 🚀 New components 🚀
- `oauth2clientauth` extension: ported from core (#3848)
- `metrics-generation` processor: is now enabled and available (#4047)

### 🛑 Breaking changes 🛑

- Removed `jaegerthrifthttp` exporter (#4089)

### 💡 Enhancements 💡

- `tailsampling` processor:
  - Add new policy `status_code` (#3754)
  - Add new tail sampling processor policy: status_code (#3754)
- `awscontainerinsights` receiver:
  - Integrate components and fix bugs for EKS Container Insights (#3846)
  - Add Cgroup to collect ECS instance metrics for container insights receiver #3875
- `spanmetrics` processor: Support sub-millisecond latency buckets (#4091)
- `sentry` exporter: Add exception event capture in sentry (#3854)

## v0.29.0

# 🎉 OpenTelemetry Collector Contrib v0.29.0 (Beta) 🎉

The OpenTelemetry Collector Contrib contains everything in the [opentelemetry-collector release](https://github.com/open-telemetry/opentelemetry-collector/releases/tag/v0.29.0) (be sure to check the release notes here as well!). Check out the [Getting Started Guide](https://opentelemetry.io/docs/collector/getting-started/) for deployment and configuration information.

### 🛑 Breaking changes 🛑

- `redis` receiver (#3808)
  - removed configuration `service_name`. Use resource processor or `resource_attributes` setting if using `receivercreator`
  - removed `type` label and set instrumentation library name to `otelcol/redis` as other receivers do

### 💡 Enhancements 💡

- `tailsampling` processor:
  - Add new policy `latency` (#3750)
  - Add new policy `status_code` (#3754)
- `splunkhec` exporter: Include `trace_id` and `span_id` if set (#3850)
- `newrelic` exporter: Update instrumentation naming in accordance with otel spec (#3733)
- `sentry` exporter: Added support for insecure connection with Sentry (#3446)
- `k8s` processor:
  - Add namespace k8s tagger (#3384)
  - Add ignored pod names as config parameter (#3520)
- `awsemf` exporter: Add support for `TaskDefinitionFamily` placeholder on log stream name (#3755)
- `loki` exporter: Add resource attributes as Loki label (#3418)

### 🧰 Bug fixes 🧰

- `datadog` exporter:
  - Ensure top level spans are computed (#3786)
  - Update `env` clobbering behavior (#3851)
- `awsxray` exporter: Fixed filtered attribute translation (#3757)
- `splunkhec` exporter: Include trace and span id if set in log record (#3850)

## v0.28.0

# 🎉 OpenTelemetry Collector Contrib v0.28.0 (Beta) 🎉

The OpenTelemetry Collector Contrib contains everything in the [opentelemetry-collector release](https://github.com/open-telemetry/opentelemetry-collector/releases/tag/v0.28.0) (be sure to check the release notes here as well!). Check out the [Getting Started Guide](https://opentelemetry.io/docs/collector/getting-started/) for deployment and configuration information.

### 🚀 New components 🚀

- `humio` exporter to export data to Humio using JSON over the HTTP [Ingest API](https://docs.humio.com/reference/api/ingest/)
- `udplog` receiver to receives logs from udp using the [opentelemetry-log-collection](https://github.com/open-telemetry/opentelemetry-log-collection) library
- `tanzuobservability` exporter to send traces to [Tanzu Observability](https://tanzu.vmware.com/observability)

### 🛑 Breaking changes 🛑

- `f5cloud` exporter (#3509):
  - Renamed the config 'auth' field to 'f5cloud_auth'. This will prevent a config field name collision when [Support for Custom Exporter Authenticators as Extensions](https://github.com/open-telemetry/opentelemetry-collector/pull/3128) is ready to be integrated.

### 💡 Enhancements 💡

- Enabled Dependabot for Github Actions (#3543)
- Change obsreport helpers for receivers to use the new pattern created in Collector (#3439,#3443,#3449,#3504,#3521,#3548)
- `datadog` exporter:
  - Add logging for unknown or unsupported metric types (#3421)
  - Add collector version tag to internal health metrics (#3394)
  - Remove sublayer stats calc and mutex (#3531)
  - Deduplicate hosts for which we send running metrics (#3539)
  - Add support for summary datatype (#3660)
  - Add datadog span operation name remapping config option (#3444)
  - Update error formatting for error spans that are not exceptions (#3701)
- `nginx` receiver: Update the nginx metrics to more closely align with the conventions (#3420)
- `elasticsearch` exporter: Init JSON encoding support (#3101)
- `jmx` receiver:
  - Allow setting system properties (#3450)
  - Update tested JMX Metric Gatherer release (#3695)
- Refactor components for the Client Authentication Extensions (#3507)
- Remove redundant conversion calls (#3688)
- `storage` extension: Add a `Close` method to Client interface (#3506)
- `splunkhec` exporter: Add `metric_type` as key which maps to the type of the metric (#3696)
- `k8s` processor: Add semantic conventions to k8s-tagger for pod metadata (#3544)
- `kubeletstats` receiver: Refactor kubelet client to internal folder (#3698)
- `newrelic` exporter (#3690):
  - Updates the log level from error to debug when New Relic rate limiting occurs
  - Updates the sanitized api key that is reported via metrics
- `filestorage` extension: Add ability to specify name (#3703)
- `awsemf` exporter: Store the initial value for cumulative metrics (#3425)
- `awskinesis` exporter: Refactor to allow for extended types of encoding (#3655)
- `ecsobserver` extension:
  - Add task definition, ec2, and service fetcher (#3503)
  - Add exporter to convert task to target (#3333)

### 🧰 Bug fixes 🧰

- `awsemf` exporter: Remove delta adjustment from summaries by default (#3408)
- `alibabacloudlogservice` exporter: Sanitize labels for metrics (#3454)
- `statsd` receiver: Fix StatsD drop metrics tags when using summary as observer_type for timer/histogram (#3440)
- `awsxray` exporter: Restore setting of Throttle for HTTP throttle response (#3685)
- `awsxray` receiver: Fix quick start bug (#3653)
- `metricstransform` processor: Check all data points for matching metric label values (#3435)

## v0.27.0

# 🎉 OpenTelemetry Collector Contrib v0.27.0 (Beta) 🎉

The OpenTelemetry Collector Contrib contains everything in the [opentelemetry-collector release](https://github.com/open-telemetry/opentelemetry-collector/releases/tag/v0.27.0) (be sure to check the release notes here as well!). Check out the [Getting Started Guide](https://opentelemetry.io/docs/collector/getting-started/) for deployment and configuration information.

### 🚀 New components 🚀

- `tcplog` receiver to receive logs from tcp using the [opentelemetry-log-collection](https://github.com/open-telemetry/opentelemetry-log-collection) library
- `influxdb` receiver to accept metrics data as [InfluxDB Line Protocol](https://docs.influxdata.com/influxdb/v2.0/reference/syntax/line-protocol/)

### 💡 Enhancements 💡

- `splunkhec` exporter:
  - Include the response in returned 400 errors (#3338)
  - Map summary metrics to Splunk HEC metrics (#3344)
  - Add HEC telemetry (#3260)
- `newrelic` exporter: Include dropped attributes and events counts (#3187)
- `datadog` exporter:
  - Add Fargate task ARN to container tags (#3326)
  - Improve mappings for span kind dd span type (#3368)
- `signalfx` exporter: Add info log for host metadata properties update (#3343)
- `awsprometheusremotewrite` exporter: Add SDK and system information to User-Agent header (#3317)
- `metricstransform` processor: Add filtering capabilities matching metric label values for applying changes (#3201)
- `groupbytrace` processor: Added workers for queue processing (#2902)
- `resourcedetection` processor: Add docker detector (#2775)
- `tailsampling` processor: Support regex on span attribute filtering (#3335)

### 🧰 Bug fixes 🧰

- `datadog` exporter:
  - Update Datadog attributes to tags mapping (#3292)
  - Consistent `hostname` and default metrics behavior (#3286)
- `signalfx` exporter: Handle character limits on metric names and dimensions (#3328)
- `newrelic` exporter: Fix timestamp value for cumulative metrics (#3406)

## v0.26.0

# 🎉 OpenTelemetry Collector Contrib v0.26.0 (Beta) 🎉

The OpenTelemetry Collector Contrib contains everything in the [opentelemetry-collector release](https://github.com/open-telemetry/opentelemetry-collector/releases/tag/v0.26.0) (be sure to check the release notes here as well!). Check out the [Getting Started Guide](https://opentelemetry.io/docs/collector/getting-started/) for deployment and configuration information.

### 🚀 New components 🚀

- `influxdb` exporter to support sending tracing, metrics, and logging data to [InfluxDB](https://www.influxdata.com/products/)

### 🛑 Breaking changes 🛑

- `signalfx` exporter (#3207):
  - Additional metrics excluded by default by signalfx exporter
    - system.disk.io_time
    - system.disk.operation_time
    - system.disk.weighted_io_time
    - system.network.connections
    - system.processes.count
    - system.processes.created

### 💡 Enhancements 💡

- Add default config and systemd environment file support for DEB/RPM packages (#3123)
- Log errors on receiver start/stop failures (#3208)
- `newrelic` exporter: Update API key detection logic (#3212)
- `splunkhec` exporter:
  - Mark permanent errors to avoid futile retries (#3253)
  - Add TLS certs verification (#3204)
- `datadog` exporter:
  - Add env and tag name normalization to trace payloads (#3200)
  - add `ignore_resource`s configuration option (#3245)
- `jmx` receiver: Update for latest snapshot and header support (#3283)
- `awsxray` exporter: Added support for stack trace translation for .NET language (#3280)
- `statsd` receiver: Add timing/histogram for statsD receiver as OTLP summary (#3261)

### 🧰 Bug fixes 🧰

- `awsprometheusremotewrite` exporter:
  - Remove `sending_queue` (#3186)
  - Use the correct default for aws_auth.service (#3161)
  - Identify the Amazon Prometheus region from the endpoint (#3210)
  - Don't panic in case session can't be constructed (#3221)
- `datadog` exporter: Add max tag length (#3185)
- `sapm` exporter: Fix crash when passing the signalfx access token (#3294)
- `newrelic` exporter: Update error conditions (#3322)

## v0.25.0

# 🎉 OpenTelemetry Collector Contrib v0.25.0 (Beta) 🎉

The OpenTelemetry Collector Contrib contains everything in the [opentelemetry-collector release](https://github.com/open-telemetry/opentelemetry-collector/releases/tag/v0.25.0) (be sure to check the release notes here as well!). Check out the [Getting Started Guide](https://opentelemetry.io/docs/collector/getting-started/) for deployment and configuration information.

### 🚀 New components 🚀

- `kafkametricsreceiver` new receiver component for collecting metrics about a kafka cluster - primarily lag and offset. [configuration instructions](receiver/kafkametricsreceiver/README.md)
- `file_storage` extension to read and write data to the local file system (#3087)

### 🛑 Breaking changes 🛑

- `newrelic` exporter (#3091):
  - Removal of common attributes (use opentelemetry collector resource processor to add attributes)
  - Drop support for cumulative metrics being sent to New Relic via a collector

### 💡 Enhancements 💡

- Update `opentelemetry-log-collection` to v0.17.0 for log receivers (#3017)
- `datadog` exporter:
  - Add `peer.service` priority instead of `service.name` (#2817)
  - Improve support of semantic conventions for K8s, Azure and ECS (#2623)
- Improve and batch logs translation for stanza (#2892)
- `statsd` receiver: Add timing/histogram as OTLP gauge (#2973)
- `honeycomb` exporter: Add Retry and Queue settings (#2714)
- `resourcedetection` processor:
  - Add AKS resource detector (#3035)
  - Use conventions package constants for ECS detector (#3171)
- `sumologic` exporter: Add graphite format (#2695)
- Add trace attributes to the log entry for stanza (#3018)
- `splunk_hec` exporter: Send log record name as part of the HEC log event (#3119)
- `newrelic` exporter (#3091):
  - Add support for logs
  - Performance improvements
  - Optimizations to the New Relic payload to reduce payload size
  - Metrics generated for monitoring the exporter
  - Insert Key vs License keys are auto-detected in some cases
  - Collector version information is properly extracted via the application start info parameters

### 🧰 Bug fixes 🧰

- `splunk_hec` exporter: Fix sending log payload with missing the GZIP footer (#3032)
- `awsxray` exporter: Remove propagation of error on shutdown (#2999)
- `resourcedetection` processor:
  - Correctly report DRAGONFLYBSD value (#3100)
  - Fallback to `os.Hostname` when FQDN is not available (#3099)
- `httpforwarder` extension: Do not report ErrServerClosed when shutting down the service (#3173)
- `collectd` receiver: Do not report ErrServerClosed when shutting down the service (#3178)

## v0.24.0

# 🎉 OpenTelemetry Collector Contrib v0.24.0 (Beta) 🎉

The OpenTelemetry Collector Contrib contains everything in the [opentelemetry-collector release](https://github.com/open-telemetry/opentelemetry-collector/releases/tag/v0.24.0) (be sure to check the release notes here as well!). Check out the [Getting Started Guide](https://opentelemetry.io/docs/collector/getting-started/) for deployment and configuration information.

### 🚀 New components 🚀

- `fluentbit` extension and `fluentforward` receiver moved from opentelemetry-collector

### 💡 Enhancements 💡

- Check `NO_WINDOWS_SERVICE` environment variable to force interactive mode on Windows (#2819)
- `resourcedetection `processor:
  - Add task revision to ECS resource detector (#2814)
  - Add GKE detector (#2821)
  - Add Amazon EKS detector (#2820)
  - Add `VMScaleSetName` field to Azure detector (#2890)
- `awsemf` exporter:
  - Add `parse_json_encoded_attr_values` config option to decode json-encoded strings in attribute values (#2827)
  - Add `output_destination` config option to support AWS Lambda (#2720)
- `googlecloud` exporter: Handle `cloud.availability_zone` semantic convention (#2893)
- `newrelic` exporter: Add `instrumentation.provider` to default attributes (#2900)
- Set unprivileged user to container image (#2925)
- `splunkhec` exporter: Add `max_content_length_logs` config option to send log data in payloads less than max content length (#2524)
- `k8scluster` and `kubeletstats` receiver: Replace package constants in favor of constants from conventions in core (#2996)

### 🧰 Bug fixes 🧰

- `spanmetrics` processor:
  - Rename `calls` metric to `calls_total` and set `IsMonotonic` to true (#2837)
  - Validate duplicate dimensions at start (#2844)
- `awsemf` exporter: Calculate delta instead of rate for cumulative metrics (#2512)
- `signalfx` exporter:
  - Remove more unnecessary translation rules (#2889)
  - Implement summary type (#2998)
- `awsxray` exporter: Remove translation to HTTP status from OC status (#2978)
- `awsprometheusremotewrite` exporter: Close HTTP body after RoundTrip (#2955)
- `splunkhec` exporter: Add ResourceAttributes to Splunk Event (#2843)

## v0.23.0

# 🎉 OpenTelemetry Collector Contrib v0.23.0 (Beta) 🎉

The OpenTelemetry Collector Contrib contains everything in the [opentelemetry-collector release](https://github.com/open-telemetry/opentelemetry-collector/releases/tag/v0.23.0) (be sure to check the release notes here as well!). Check out the [Getting Started Guide](https://opentelemetry.io/docs/collector/getting-started/) for deployment and configuration information.

### 🚀 New components 🚀

- `groupbyattrs` processor to group the records by provided attributes
- `dotnetdiagnostics` receiver to read metrics from .NET processes

### 🛑 Breaking changes 🛑

- `stackdriver` exporter marked as deprecated and renamed to `googlecloud`
- Change the rule expression in receiver creator for matching endpoints types from `type.port`, `type.hostport` and `type.pod` to `type == "port"`, `type == "hostport"` and `type == "pod"` (#2661)

### 💡 Enhancements 💡

- `loadbalancing` exporter: Add support for logs (#2470)
- `sumologic` exporter: Add carbon formatter (#2562)
- `awsecscontainermetrics` receiver: Add new metric for stopped container (#2383)
- `awsemf` exporter:
  - Send EMF logs in batches (#2572)
  - Add prometheus type field for CloudWatch compatibility (#2689)
- `signalfx` exporter:
  - Add resource attributes to events (#2631)
  - Add translation rule to drop dimensions (#2660)
  - Remove temporary host translation workaround (#2652)
  - Remove unnecessary default translation rules (#2672)
  - Update `exclude_metrics` option so that the default exclude rules can be overridden by setting the option to `[]` (#2737)
- `awsprometheusremotewrite` exporter: Add support for given IAM roles (#2675)
- `statsd` receiver: Change to use OpenTelemetry type instead of OpenCensus type (#2733)
- `resourcedetection` processor: Add missing entries for `cloud.infrastructure_service` (#2777)

### 🧰 Bug fixes 🧰

- `dynatrace` exporter: Serialize each datapoint into separate line (#2618)
- `splunkhec` exporter: Retain all otel attributes (#2712)
- `newrelic` exporter: Fix default metric URL (#2739)
- `googlecloud` exporter: Add host.name label if hostname is present in node (#2711)

## v0.22.0

# 🎉 OpenTelemetry Collector Contrib v0.22.0 (Beta) 🎉

The OpenTelemetry Collector Contrib contains everything in the [opentelemetry-collector release](https://github.com/open-telemetry/opentelemetry-collector/releases/tag/v0.22.0) (be sure to check the release notes here as well!). Check out the [Getting Started Guide](https://opentelemetry.io/docs/collector/getting-started/) for deployment and configuration information.

### 🚀 New components 🚀

- `filelog` receiver to tail and parse logs from files using the [opentelemetry-log-collection](https://github.com/open-telemetry/opentelemetry-log-collection) library

### 💡 Enhancements 💡

- `dynatrace` exporter: Send metrics to Dynatrace in chunks of 1000 (#2468)
- `k8s` processor: Add ability to associate metadata tags using pod UID rather than just IP (#2199)
- `signalfx` exporter:
  - Add statusCode to logging field on dimension client (#2459)
  - Add translation rules for `cpu.utilization_per_core` (#2540)
  - Updates to metadata handling (#2531)
  - Calculate extra network I/O metrics (#2553)
  - Calculate extra disk I/O metrics (#2557)
- `statsd` receiver: Add metric type label and `enable_metric_type` option (#2466)
- `sumologic` exporter: Add support for carbon2 format (#2562)
- `resourcedetection` processor: Add Azure detector (#2372)
- `k8scluster` receiver: Use OTel conventions for metadata (#2530)
- `newrelic` exporter: Multi-tenant support for sending trace data and performance enhancements (#2481)
- `stackdriver` exporter: Enable `retry_on_failure` and `sending_queue` options (#2613)
- Use standard way to convert from time.Time to proto Timestamp (#2548)

### 🧰 Bug fixes 🧰

- `signalfx` exporter:
  - Fix calculation of `network.total` metric (#2551)
  - Correctly convert dimensions on metadata updates (#2552)
- `awsxray` exporter and receiver: Fix the type of content_length (#2539)
- `resourcedetection` processor: Use values in accordance to semantic conventions for AWS (#2556)
- `awsemf` exporter: Fix concurrency issue (#2571)

## v0.21.0

# 🎉 OpenTelemetry Collector Contrib v0.21.0 (Beta) 🎉

The OpenTelemetry Collector Contrib contains everything in the [opentelemetry-collector release](https://github.com/open-telemetry/opentelemetry-collector/releases/tag/v0.21.0) (be sure to check the release notes here as well!). Check out the [Getting Started Guide](https://opentelemetry.io/docs/collector/getting-started/) for deployment and configuration information.

### 🚀 New components 🚀

- `loki` exporter to export data via HTTP to Loki

### 🛑 Breaking changes 🛑

- `signalfx` exporter: Allow periods to be sent in dimension keys (#2456). Existing users who do not want to change this functionality can set `nonalphanumeric_dimension_chars` to `_-`

### 💡 Enhancements 💡

- `awsemf` exporter:
  - Support unit customization before sending logs to AWS CloudWatch (#2318)
  - Group exported metrics by labels (#2317)
- `datadog` exporter: Add basic span events support (#2338)
- `alibabacloudlogservice` exporter: Support new metrics interface (#2280)
- `sumologic` exporter:
  - Enable metrics pipeline (#2117)
  - Add support for all types of log body (#2380)
- `signalfx` exporter: Add `nonalphanumeric_dimension_chars` config option (#2442)

### 🧰 Bug fixes 🧰

- `resourcedetection` processor: Fix resource attribute environment variable (#2378)
- `k8scluster` receiver: Fix nil pointer bug (#2450)

## v0.20.0

# 🎉 OpenTelemetry Collector Contrib v0.20.0 (Beta) 🎉

The OpenTelemetry Collector Contrib contains everything in the [opentelemetry-collector release](https://github.com/open-telemetry/opentelemetry-collector/releases/tag/v0.20.0) (be sure to check the release notes here as well!). Check out the [Getting Started Guide](https://opentelemetry.io/docs/collector/getting-started/) for deployment and configuration information.

### 🚀 New components 🚀

- `spanmetrics` processor to aggregate Request, Error and Duration (R.E.D) metrics from span data
- `awsxray` receiver to accept spans in the X-Ray Segment format
- `groupbyattrs` processor to group the records by provided attributes

### 🛑 Breaking changes 🛑

- Rename `kinesis` exporter to `awskinesis` (#2234)
- `signalfx` exporter: Remove `send_compatible_metrics` option, use `translation_rules` instead (#2267)
- `datadog` exporter: Remove default prefix from user metrics (#2308)

### 💡 Enhancements 💡

- `signalfx` exporter: Add k8s metrics to default excludes (#2167)
- `stackdriver` exporter: Reduce QPS (#2191)
- `datadog` exporter:
  - Translate otel exceptions to DataDog errors (#2195)
  - Use resource attributes for metadata and generated metrics (#2023)
- `sapm` exporter: Enable queuing by default (#1224)
- `dynatrace` exporter: Allow underscores anywhere in metric or dimension names (#2219)
- `awsecscontainermetrics` receiver: Handle stopped container's metadata (#2229)
- `awsemf` exporter: Enhance metrics batching in AWS EMF logs (#2271)
- `f5cloud` exporter: Add User-Agent header with version to requests (#2292)

### 🧰 Bug fixes 🧰

- `signalfx` exporter: Reinstate network/filesystem translation rules (#2171)

## v0.19.0

# 🎉 OpenTelemetry Collector Contrib v0.19.0 (Beta) 🎉

The OpenTelemetry Collector Contrib contains everything in the [opentelemetry-collector release](https://github.com/open-telemetry/opentelemetry-collector/releases/tag/v0.19.0) (be sure to check the release notes here as well!). Check out the [Getting Started Guide](https://opentelemetry.io/docs/collector/getting-started/) for deployment and configuration information.

### 🚀 New components 🚀

- `f5cloud` exporter to export metric, trace, and log data to F5 Cloud
- `jmx` receiver to report metrics from a target MBean server in conjunction with the [JMX Metric Gatherer](https://github.com/open-telemetry/opentelemetry-java-contrib/blob/v1.0.0-alpha/contrib/jmx-metrics/README.md)

### 🛑 Breaking changes 🛑

- `signalfx` exporter: The `exclude_metrics` option now takes slice of metric filters instead of just metric names (slice of strings) (#1951)

### 💡 Enhancements 💡

- `datadog` exporter: Sanitize datadog service names (#1982)
- `awsecscontainermetrics` receiver: Add more metadata (#2011)
- `azuremonitor` exporter: Favor RPC over HTTP spans (#2006)
- `awsemf` exporter: Always use float64 as calculated rate (#2019)
- `splunkhec` receiver: Make the HEC receiver path configurable, and use `/*` by default (#2137)
- `signalfx` exporter:
  - Drop non-default metrics and add `include_metrics` option to override (#2145, #2146, #2162)
  - Rename `system.network.dropped_packets` metric to `system.network.dropped` (#2160)
  - Do not filter cloud attributes from dimensions (#2020)
- `redis` receiver: Migrate to pdata metrics #1889

### 🧰 Bug fixes 🧰

- `datadog` exporter: Ensure that version tag is added to trace stats (#2010)
- `loadbalancing` exporter: Rolling update of collector can stop the periodical check of DNS updates (#1798)
- `awsecscontainermetrics` receiver: Change the type of `exit_code` from string to int and deal with the situation when there is no data (#2147)
- `groupbytrace` processor: Make onTraceReleased asynchronous to fix processor overload (#1808)
- Handle cases where the time field of Splunk HEC events is encoded as a String (#2159)

## v0.18.0

# 🎉 OpenTelemetry Collector Contrib v0.18.0 (Beta) 🎉

The OpenTelemetry Collector Contrib contains everything in the [opentelemetry-collector release](https://github.com/open-telemetry/opentelemetry-collector/releases/tag/v0.18.0) (be sure to check the release notes here as well!). Check out the [Getting Started Guide](https://opentelemetry.io/docs/collector/getting-started/) for deployment and configuration information.

### 🚀 New components 🚀

- `sumologic` exporter to send logs and metrics data to Sumo Logic
- `dynatrace` exporter to send metrics to Dynatrace

### 💡 Enhancements 💡

- `datadog` exporter:
  - Add resource attributes to tags conversion feature (#1782)
  - Add Kubernetes conventions for hostnames (#1919)
  - Add container tags to datadog export for container infra metrics in service view (#1895)
  - Update resource naming and span naming (#1861)
  - Add environment variables support for config options (#1897)
- `awsxray` exporter: Add parsing of JavaScript stack traces (#1888)
- `elastic` exporter: Translate exception span events (#1858)
- `signalfx` exporter: Add translation rules to aggregate per core CPU metrics in default translations (#1841)
- `resourcedetection` processor: Gather tags associated with the EC2 instance and add them as resource attributes (#1899)
- `simpleprometheus` receiver: Add support for passing params to the prometheus scrape config (#1949)
- `azuremonitor` exporter: Implement Span status code specification changes - gRPC (#1960)
- `metricstransform` processor: Add grouping option ($1887)
- `alibabacloudlogservice` exporter: Use producer to send data to improve performance (#1981)

### 🧰 Bug fixes 🧰

- `datadog` exporter: Handle monotonic metrics client-side (#1805)
- `awsxray` exporter: Log error when translating span (#1809)

## v0.17.0

# 🎉 OpenTelemetry Collector Contrib v0.17.0 (Beta) 🎉

The OpenTelemetry Collector Contrib contains everything in the [opentelemetry-collector release](https://github.com/open-telemetry/opentelemetry-collector/releases/tag/v0.17.0) (be sure to check the release notes here as well!). Check out the [Getting Started Guide](https://opentelemetry.io/docs/collector/getting-started/) for deployment and configuration information.

### 💡 Enhancements 💡

- `awsemf` exporter: Add collector version to EMF exporter user agent (#1778)
- `signalfx` exporter: Add configuration for trace correlation (#1795)
- `statsd` receiver: Add support for metric aggregation (#1670)
- `datadog` exporter: Improve logging of hostname detection (#1796)

### 🧰 Bug fixes 🧰

- `resourcedetection` processor: Fix ecs detector to not use the default golang logger (#1745)
- `signalfx` receiver: Return 200 when receiver succeed (#1785)
- `datadog` exporter: Use a singleton for sublayer calculation (#1759)
- `awsxray` and `awsemf` exporters: Change the User-Agent content order (#1791)

## v0.16.0

# 🎉 OpenTelemetry Collector Contrib v0.16.0 (Beta) 🎉

The OpenTelemetry Collector Contrib contains everything in the [opentelemetry-collector release](https://github.com/open-telemetry/opentelemetry-collector/releases/tag/v0.16.0) (be sure to check the release notes here as well!). Check out the [Getting Started Guide](https://opentelemetry.io/docs/collector/getting-started/) for deployment and configuration information.

### 🛑 Breaking changes 🛑

- `honeycomb` exporter: Update to use internal data format (#1689)

### 💡 Enhancements 💡

- `newrelic` exporter: Add support for span events (#1643)
- `awsemf` exporter:
  - Add placeholder support in `log_group_name` and `log_stream_name` config (#1623, #1661)
  - Add label matching filtering rule (#1619)
- `resourcedetection` processor: Add new resource detector for AWS Elastic Beanstalk environments (#1585)
- `loadbalancing` exporter:
  - Add sort of endpoints in static resolver (#1692)
  - Allow specifying port when using DNS resolver (#1650)
- Add `batchperresourceattr` helper library that splits an incoming data based on an attribute in the resource (#1694)
- `alibabacloudlogservice` exporter:
  - Add logs exporter (#1609)
  - Change trace type from opencensus to opentelemetry (#1713)
- `datadog` exporter:
  - Improve trace exporter performance (#1706, #1707)
  - Add option to only send metadata (#1723)
- `awsxray` exporter:
  - Add parsing of Python stack traces (#1676)
  - Add collector version to user agent (#1730)

### 🧰 Bug fixes 🧰

- `loadbalancing` exporter:
  - Fix retry queue for exporters (#1687)
  - Fix `periodicallyResolve` for DNS resolver checks (#1678)
- `datadog` exporter: Fix status code handling (#1691)
- `awsxray` exporter:
  - Fix empty traces in X-Ray console (#1709)
  - Stricter requirements for adding http request url (#1729)
  - Fix status code handling for errors/faults (#1740)
- `signalfx` exporter:
  - Split incoming data requests by access token before enqueuing (#1727)
  - Disable retry on 400 and 401, retry with backoff on 429 and 503 (#1672)
- `awsecscontainermetrics` receiver: Improve error handling to fix seg fault (#1738)

## v0.15.0

# 🎉 OpenTelemetry Collector Contrib v0.15.0 (Beta) 🎉

The OpenTelemetry Collector Contrib contains everything in the [opentelemetry-collector release](https://github.com/open-telemetry/opentelemetry-collector/releases/tag/v0.15.0) (be sure to check the release notes here as well!). Check out the [Getting Started Guide](https://opentelemetry.io/docs/collector/getting-started/) for deployment and configuration information.

### 🚀 New components 🚀

- `zookeeper` receiver: Collects metrics from a Zookeeper instance using the `mntr` command
- `loadbalacing` exporter: Consistently exports spans belonging to the same trace to the same backend
- `windowsperfcounters` receiver: Captures the configured system, application, or custom performance counter data from the Windows registry using the PDH interface
- `awsprometheusremotewrite` exporter:  Sends metrics data in Prometheus TimeSeries format to a Prometheus Remote Write Backend and signs each outgoing HTTP request following the AWS Signature Version 4 signing process

### 💡 Enhancements 💡

- `awsemf` exporter:
  - Add `metric_declarations` config option for metric filtering and dimensions (#1503)
  - Add SummaryDataType and remove Min/Max from Histogram (#1584)
- `signalfxcorrelation` exporter: Add ability to translate host dimension (#1561)
- `newrelic` exporter: Use pdata instead of the OpenCensus for traces (#1587)
- `metricstransform` processor:
  - Add `combine` action for matched metrics (#1506)
  - Add `submatch_case` config option to specify case of matched label values (#1640)
- `awsecscontainermetrics` receiver: Extract cluster name from ARN (#1626)
- `elastic` exporter: Improve handling of span status if the status code is unset (#1591)

### 🧰 Bug fixes 🧰

- `awsemf` exporter: Add check for unhandled metric data types (#1493)
- `groupbytrace` processor: Make buffered channel to avoid goroutines leak (#1505)
- `stackdriver` exporter: Set `options.UserAgent` so that the OpenCensus exporter does not override the UA ($1620)

## v0.14.0

# 🎉 OpenTelemetry Collector Contrib v0.14.0 (Beta) 🎉

The OpenTelemetry Collector Contrib contains everything in the [opentelemetry-collector release](https://github.com/open-telemetry/opentelemetry-collector/releases/tag/v0.14.0) (be sure to check the release notes here as well!). Check out the [Getting Started Guide](https://opentelemetry.io/docs/collector/getting-started/) for deployment and configuration information.

### 🚀 New components 🚀

- `datadog` exporter to send metric and trace data to Datadog (#1352)
- `tailsampling` processor moved from core to contrib (#1383)

### 🛑 Breaking changes 🛑

- `jmxmetricsextension` migrated to `jmxreceiver` (#1182, #1357)
- Move signalfx correlation code out of `sapm` to `signalfxcorrelation` exporter (#1376)
- Move Splunk specific utils outside of common (#1306)
- `stackdriver` exporter:
    - Config options `metric_prefix` & `skip_create_metric_descriptor` are now nested under `metric`, see [README](https://github.com/open-telemetry/opentelemetry-collector-contrib/blob/v0.14.0/exporter/stackdriverexporter/README.md).
    - Trace status codes no longer reflect gRPC codes as per spec changes: open-telemetry/opentelemetry-specification#1067
- `datadog` exporter: Remove option to change the namespace prefix (#1483)

### 💡 Enhancements 💡

- `splunkhec` receiver: Add ability to ingest metrics (#1276)
- `signalfx` receiver: Improve pipeline error handling (#1329)
- `datadog` exporter:
  - Improve hostname resolution (#1285)
  - Add flushing/export of traces and trace-related statistics (#1266)
  - Enable traces on Windows (#1340)
  - Send otel.exporter running metric (#1354)
  - Add tag normalization util method (#1373)
  - Send host metadata (#1351)
  - Support resource conventions for hostnames (#1434)
  - Add version tag extract (#1449)
- Add `batchpertrace` library to split the incoming batch into several batches, one per trace (#1257)
- `statsd` receiver:
  - Add timer support (#1335)
  - Add sample rate support for counter, transfer gauge to double and transfer counter to int only (#1361)
- `awsemf` exporter: Restructure metric translator logic (#1353)
- `resourcedetection` processor:
  - Add EC2 hostname attribute (#1324)
  - Add ECS Resource detector (#1360)
- `sapm` exporter: Add queue settings (#1390)
- `metrictransform` processor: Add metric filter option (#1447)
- `awsxray` exporter: Improve ECS attribute and origin translation (#1428)
- `resourcedetection` processor: Initial system detector (#1405)

### 🧰 Bug fixes 🧰

- Remove duplicate definition of cloud providers with core conventions (#1288)
- `kubeletstats` receiver: Handle nil references from the kubelet API (#1326)
- `awsxray` receiver:
  - Add kind type to root span to fix the empty parentID problem (#1338)
  - Fix the race condition issue (#1490)
- `awsxray` exporter:
  - Setting the tlsconfig InsecureSkipVerify using NoVerifySSL (#1350)
  - Drop invalid xray trace id (#1366)
- `elastic` exporter: Ensure span name is limited (#1371)
- `splunkhec` exporter: Don't send 'zero' timestamps to Splunk HEC (#1157)
- `stackdriver` exporter: Skip processing empty metrics slice (#1494)

## v0.13.0

# 🎉 OpenTelemetry Collector Contrib v0.13.0 (Beta) 🎉

The OpenTelemetry Collector Contrib contains everything in the [opentelemetry-collector release](https://github.com/open-telemetry/opentelemetry-collector/releases/tag/v0.13.0) (be sure to check the release notes here as well!). Check out the [Getting Started Guide](https://opentelemetry.io/docs/collector/getting-started/) for deployment and configuration information.

### 💡 Enhancements 💡

- `sapm` exporter:
  - Enable queuing by default (#1224)
  - Add SignalFx APM correlation (#1205)
  - Make span source attribute and destination dimension names configurable (#1286)
- `signalfx` exporter:
  - Pass context to the http client requests (#1225)
  - Update `disk.summary_utilization` translation rule to accommodate new labels (#1258)
- `newrelic` exporter: Add `span.kind` attribute (#1263)
- `datadog` exporter:
  - Add Datadog trace translation helpers (#1208)
  - Add API key validation (#1216)
- `splunkhec` receiver: Add the ability to ingest logs (#1268)
- `awscontainermetrics` receiver: Report `CpuUtilized` metric in percentage (#1283)
- `awsemf` exporter: Only calculate metric rate for cumulative counter and avoid SingleDimensionRollup for metrics with only one dimension (#1280)

### 🧰 Bug fixes 🧰

- Make `signalfx` exporter a metadata exporter (#1252)
- `awsecscontainermetrics` receiver: Check for empty network rate stats and set zero (#1260)
- `awsemf` exporter: Remove InstrumentationLibrary dimension in CloudWatch EMF Logs if it is undefined (#1256)
- `awsxray` receiver: Fix trace/span id transfer (#1264)
- `datadog` exporter: Remove trace support for Windows for now (#1274)
- `sapm` exporter: Correlation enabled check inversed (#1278)

## v0.12.0

# 🎉 OpenTelemetry Collector Contrib v0.12.0 (Beta) 🎉

The OpenTelemetry Collector Contrib contains everything in the [opentelemetry-collector release](https://github.com/open-telemetry/opentelemetry-collector/releases/tag/v0.12.0) (be sure to check the release notes here as well!). Check out the [Getting Started Guide](https://opentelemetry.io/docs/collector/getting-started/) for deployment and configuration information.

### 🚀 New components 🚀

- `awsemf` exporter to support exporting metrics to AWS CloudWatch (#498, #1169)
- `http_forwarder` extension that forwards HTTP requests to a specified target (#979, #1014, #1150)
- `datadog` exporter that sends metric and trace data to Datadog (#1142, #1178, #1181, #1212)
- `awsecscontainermetrics` receiver to collect metrics from Amazon ECS Task Metadata Endpoint (#1089, #1148, #1160)

### 💡 Enhancements 💡

- `signalfx` exporter:
  - Add host metadata synchronization (#1039, #1118)
  - Add `copy_dimensions` translator option (#1126)
  - Update `k8s_cluster` metric translations (#1121)
  - Add option to exclude metrics (#1156)
  - Add `avg` aggregation method (#1151)
  - Fallback to host if cloud resource id not found (#1170)
  - Add backwards compatible translation rules for the `dockerstatsreceiver` (#1201)
  - Enable queuing and retries (#1223)
- `splunkhec` exporter:
  - Add log support (#875)
  - Enable queuing and retries (#1222)
- `k8scluster` receiver: Standardize metric names (#1119)
- `awsxray` exporter:
  - Support AWS EKS attributes (#1090)
  - Store resource attributes in X-Ray segments (#1174)
- `honeycomb` exporter:
  - Add span kind to the event sent to Honeycomb (#474)
  - Add option to adjust the sample rate using an attribute on the span (#1162)
- `jmxmetrics` extension: Add subprocess manager to manage child java processes (#1028)
- `elastic` exporter: Initial metrics support (#1173)
- `k8s` processor: Rename default attr names for label/annotation extraction (#1214)
- Add common SignalFx host id extraction (#1100)
- Allow MSI upgrades (#1165)

### 🧰 Bug fixes 🧰

- `awsxray` exporter: Don't set origin to EC2 when not on AWS (#1115)

## v0.11.0

# 🎉 OpenTelemetry Collector Contrib v0.11.0 (Beta) 🎉

The OpenTelemetry Collector Contrib contains everything in the [opentelemetry-collector release](https://github.com/open-telemetry/opentelemetry-collector/releases/tag/v0.11.0) (be sure to check the release notes here as well!). Check out the [Getting Started Guide](https://opentelemetry.io/docs/collector/getting-started/) for deployment and configuration information.

### 🚀 New components 🚀
- add `dockerstats` receiver as top level component (#1081)
- add `tracegen` utility (#956)

### 💡 Enhancements 💡
- `stackdriver` exporter: Allow overriding client options via config (#1010)
- `k8scluster` receiver: Ensure informer caches are synced before initial data sync (#842)
- `elastic` exporter: Translate `deployment.environment` resource attribute to Elastic APM's semantically equivalent `service.environment` (#1022)
- `k8s` processor: Add logs support (#1051)
- `awsxray` exporter: Log response error with zap (#1050)
- `signalfx` exporter
  - Add dimensions to renamed metrics (#1041)
  - Add translation rules for `disk_ops.total` and `disk_ops.pending` metrics (#1082)
  - Add event support (#1036)
- `kubeletstats` receiver: Cache detailed PVC labels to reduce API calls (#1052)
- `signalfx` receiver: Add event support (#1035)

## v0.10.0

# 🎉 OpenTelemetry Collector Contrib v0.10.0 (Beta) 🎉

The OpenTelemetry Collector Contrib contains everything in the [opentelemetry-collector release](https://github.com/open-telemetry/opentelemetry-collector/releases/tag/v0.10.0) (be sure to check the release notes here as well!). Check out the [Getting Started Guide](https://opentelemetry.io/docs/collector/getting-started/) for deployment and configuration information.

### 🚀 New components 🚀
- add initial docker stats receiver, without sourcing in top level components (#495)
- add initial jmx metrics extension structure, without sourcing in top level components (#740)
- `routing` processor for routing spans based on HTTP headers (#907)
- `splunkhec` receiver to receive Splunk HEC metrics, traces and logs (#840)
- Add skeleton for `http_forwarder` extension that forwards HTTP requests to a specified target (#979)

### 💡 Enhancements 💡
- `stackdriver` exporter
  - Add timeout parameter (#835)
  - Add option to configurably set UserAgent string (#758)
- `signalfx` exporter
  - Reduce memory allocations for big batches processing (#871)
  - Add AWSUniqueId and gcp_id generation (#829)
  - Calculate cpu.utilization compatibility metric (#839, #974, #954)
- `metricstransform` processor: Replace `{{version}}` in label values (#876)
- `resourcedetection` processor: Logs Support (#970)
- `statsd` receiver: Add parsing for labels and gauges (#903)

### 🧰 Bug fixes 🧰
- `k8s` processor
  - Wrap metrics before sending further down the pipeline (#837)
  - Fix setting attributes on metrics passed from agent (#836)
- `awsxray` exporter: Fix "pointer to empty string" is not omitted bug (#830)
- `azuremonitor` exporter: Treat UNSPECIFIED span kind as INTERNAL (#844)
- `signalfx` exporter: Remove misleading warnings (#869)
- `newrelic` exporter: Fix panic if service name is empty (#969)
- `honeycomb` exporter: Don't emit default proc id + starttime (#972)

## v0.9.0

# 🎉 OpenTelemetry Collector Contrib v0.9.0 (Beta) 🎉

The OpenTelemetry Collector Contrib contains everything in the [opentelemetry-collector release](https://github.com/open-telemetry/opentelemetry-collector/releases/tag/v0.9.0) (be sure to check the release notes here as well!). Check out the [Getting Started Guide](https://opentelemetry.io/docs/collector/getting-started/) for deployment and configuration information.

### 🛑 Breaking changes 🛑
- Remove deprecated `lightstep` exporter (#828)

### 🚀 New components 🚀
- `statsd` receiver for ingesting StatsD messages (#566)

### 💡 Enhancements 💡
- `signalfx` exporter
   - Add disk usage translations (#760)
   - Add disk utilization translations (#782)
   - Add translation rule to drop redundant metrics (#809)
- `kubeletstats` receiver
  - Sync available volume metadata from /pods endpoint (#690)
  - Add ability to collect detailed data from PVC (#743)
- `awsxray` exporter: Translate SDK name/version into xray model (#755)
- `elastic` exporter: Translate semantic conventions to Elastic destination fields (#671)
- `stackdriver` exporter: Add point count metric (#757)
- `awsxray` receiver
  - Ported the TCP proxy from the X-Ray daemon (#774)
  - Convert to OTEL trace format (#691)

### 🧰 Bug fixes 🧰
- `kubeletstats` receiver: Do not break down metrics batch (#754)
- `host` observer: Fix issue on darwin where ports listening on all interfaces are not correctly accounted for (#582)
- `newrelic` exporter: Fix panic on missing span status (#775)

## v0.8.0

# 🎉 OpenTelemetry Collector Contrib v0.8.0 (Beta) 🎉

The OpenTelemetry Collector Contrib contains everything in the [opentelemetry-collector release](https://github.com/open-telemetry/opentelemetry-collector/releases/tag/v0.8.0) (be sure to check the release notes here as well!). Check out the [Getting Started Guide](https://opentelemetry.io/docs/collector/getting-started/) for deployment and configuration information.

### 🚀 New components 🚀

- Receivers
  - `prometheusexec` subprocess manager (##499)

### 💡 Enhancements 💡

- `signalfx` exporter
  - Add/Update metric translations (#579, #584, #639, #640, #652, #662)
  - Add support for calculate new metric translator (#644)
  - Add renaming rules for load metrics (#664)
  - Update `container.name` to `k8s.container.name` in default translation rule (#683)
  - Rename working-set and page-fault metrics (#679)
- `awsxray` exporter
  - Translate exception event into xray exception (#577)
  - Add ingestion of X-Ray segments via UDP (#502)
  - Parse Java stacktrace and populate in xray cause (#687)
- `kubeletstats` receiver
  - Add metric_groups option (#648)
  - Set datapoint timestamp in receiver (#661)
  - Change `container.name` label to `k8s.container.name` (#680)
  - Add working-set and page-fault metrics (#666)
  - Add basic support for volume metrics (#667)
- `stackdriver` trace exporter: Move to new interface and pdata (#486)
- `metricstranform` processor: Keep timeseries and points in order after aggregation (#663)
- `k8scluster` receiver: Change `container.spec.name` label to `k8s.container.name` (#681)
- Migrate receiver creator to internal data model (#701)
- Add ec2 support to `resourcedetection` processor (#587)
- Enable timeout, sending queue and retry for SAPM exporter (#707)

### 🧰 Bug fixes 🧰

- `azuremonitor` exporter: Correct HTTP status code success mapping (#588)
- `k8scluster` receiver: Fix owner reference in metadata updates (#649)
- `awsxray` exporter: Fix handling of db system (#697)

### 🚀 New components 🚀

- Skeleton for AWS ECS container metrics receiver (#463)
- `prometheus_exec` receiver (#655)

## v0.7.0

# 🎉 OpenTelemetry Collector Contrib v0.7.0 (Beta) 🎉

The OpenTelemetry Collector Contrib contains everything in the [opentelemetry-collector release](https://github.com/open-telemetry/opentelemetry-collector/releases/tag/v0.7.0) (be sure to check the release notes here as well!). Check out the [Getting Started Guide](https://opentelemetry.io/docs/collector/getting-started/) for deployment and configuration information.

### 🛑 Breaking changes 🛑

- `awsxray` receiver updated to support udp: `tcp_endpoint` config option renamed to `endpoint` (#497)
- TLS config changed for `sapmreceiver` (#488) and `signalfxreceiver` receivers (#488)

### 🚀 New components 🚀

- Exporters
  - `sentry` adds tracing exporter for [Sentry](https://sentry.io/) (#565)
- Extensions
  - `endpoints` observer: adds generic endpoint watcher (#427)
  - `host` observer: looks for listening network endpoints on host (#432)

### 💡 Enhancements 💡

- Update `honeycomb` exporter for v0.8.0 compatibility
- Extend `metricstransform` processor to be able to add a label to an existing metric (#441)
- Update `kubeletstats` metrics according to semantic conventions (#475)
- Updated `awsxray` receiver config to use udp (#497)
- Add `/pods` endpoint support in `kubeletstats` receiver to add extra labels (#569)
- Add metric translation options to `signalfx` exporter (#477, #501, #571, #573)

### 🧰 Bug fixes 🧰

- `azuremonitor` exporter: Mark spanToEnvelope errors as permanent (#500)

## v0.6.0

# 🎉 OpenTelemetry Collector Contrib v0.6.0 (Beta) 🎉

The OpenTelemetry Collector Contrib contains everything in the [opentelemetry-collector release](https://github.com/open-telemetry/opentelemetry-collector/releases/tag/v0.6.0) (be sure to check the release notes here as well!). Check out the [Getting Started Guide](https://opentelemetry.io/docs/collector/getting-started/) for deployment and configuration information.

### 🛑 Breaking changes 🛑

- Removed `jaegarlegacy` (#397) and `zipkinscribe` receivers (#410)
- `kubeletstats` receiver: Renamed `k8s.pod.namespace` pod label to `k8s.namespace.name` and `k8s.container.name` container label to `container.name`

### 🚀 New components 🚀

- Processors
  - `metricstransform` renames/aggregates within individual metrics (#376) and allow changing the data type between int and float (#402)

### 💡 Enhancements 💡

- `awsxray` exporter: Use `peer.service` as segment name when set. (#385)
- `splunk` exporter: Add trace exports support (#359, #399)
- Build and publish Windows MSI (#408) and DEB/RPM Linux packages (#405)

### 🧰 Bug fixes 🧰

- `kubeletstats` receiver:
  - Fixed NPE for newly created pods (#404)
  - Updated to latest change in the ReceiverFactoryOld interface (#401)
  - Fixed logging and self reported metrics (#357)
- `awsxray` exporter: Only convert SQL information for SQL databases. (#379)
- `resourcedetection` processor: Correctly obtain machine-type info from gce metadata (#395)
- `k8scluster` receiver: Fix container resource metrics (#416)

## v0.5.0

Released 01-07-2020

# 🎉 OpenTelemetry Collector Contrib v0.5.0 (Beta) 🎉

The OpenTelemetry Collector Contrib contains everything in the [opentelemetry-collector release](https://github.com/open-telemetry/opentelemetry-collector/releases/tag/v0.5.0) (be sure to check the release notes here as well!). Check out the [Getting Started Guide](https://opentelemetry.io/docs/collector/getting-started/) for deployment and configuration information.

### 🚀 New components 🚀

- Processors
  - `resourcedetection` to automatically detect the resource based on the configured set of detectors (#309)

### 💡 Enhancements 💡

- `kubeletstats` receiver: Support for ServiceAccount authentication (#324)
- `signalfx` exporter and receiver
  - Add SignalFx metric token passthrough and config option (#325)
  - Set default endpoint of `signalfx` receiver to `:9943` (#351)
- `awsxray` exporter: Support aws plugins EC2/ECS/Beanstalk (#343)
- `sapm` exporter and receiver: Add SAPM access token passthrough and config option (#349)
- `k8s` processor: Add metrics support (#358)
- `k8s` observer: Separate annotations from labels in discovered pods (#363)

### 🧰 Bug fixes 🧰

- `honeycomb` exporter: Remove shared use of libhoney from goroutines (#305)

## v0.4.0

Released 17-06-2020

# 🎉 OpenTelemetry Collector Contrib v0.4.0 (Beta) 🎉

The OpenTelemetry Collector Contrib contains everything in the [opentelemetry-collector release](https://github.com/open-telemetry/opentelemetry-collector/releases/tag/v0.4.0) (be sure to check the release notes here as well!). Check out the [Getting Started Guide](https://opentelemetry.io/docs/collector/getting-started/) for deployment and configuration information.

### 🛑 Breaking changes 🛑

  - `signalfx` exporter `url` parameter changed to `ingest_url` (no impact if only using `realm` setting)

### 🚀 New components 🚀

- Receivers
  - `receiver_creator` to create receivers at runtime (#145), add observer support to receiver_creator (#173), add rules support (#207), add dynamic configuration values (#235)
  - `kubeletstats` receiver (#237)
  - `prometheus_simple` receiver (#184)
  - `kubernetes-cluster` receiver (#175)
  - `redis` receiver (#138)
- Exporters
  - `alibabacloudlogservice` exporter (#259)
  - `SplunkHEC` metrics exporter (#246)
  - `elastic` APM exporter (#240)
  - `newrelic` exporter (#229)
- Extensions
  - `k8s` observer (#185)

### 💡 Enhancements 💡

- `awsxray` exporter
  - Use X-Ray convention of segment name == service name (#282)
  - Tweak xray export to improve rendering of traces and improve parity (#241)
  - Add handling for spans received with nil attributes (#212)
- `honeycomb` exporter
  - Use SendPresampled (#291)
  - Add span attributes as honeycomb event fields (#271)
  - Support resource labels in Honeycomb exporter (#20)
- `k8s` processor
  - Add support of Pod UID extraction to k8sprocessor (#219)
  - Use `k8s.pod.ip` to record resource IP instead of just `ip` (#183)
  - Support same authentication mechanism as other kubernetes components do (#307)
- `sapm` exporter: Add TLS for SAPM and SignalFx receiver (#215)
- `signalfx` exporter
  - Add metric metadata syncer to SignalFx exporter (#231)
  - Add TLS for SAPM and SignalFx receiver (#215)
- `stackdriver` exporter: Add support for resource mapping in config (#163)

### 🧰 Bug fixes 🧰

- `awsxray` exporter: Wrap bad request errors for proper handling by retry queue (#205)
- `lightstep` exporter: Ensure Lightstep exporter doesnt crash on nil node (#250)
- `sapm` exporter: Do not break Jaeger traces before sending downstream (#193)
- `k8s` processor: Ensure Jaeger spans work in passthrough mode (262)

## 🧩 Components 🧩

### Receivers

|       Traces        |      Metrics      |
| :-----------------: | :---------------: |
|    Jaeger Legacy    |      Carbon       |
| SAPM (SignalFx APM) |     Collectd      |
|    Zipkin Scribe    |    K8s Cluster    |
|                     |       Redis       |
|                     |     SignalFx      |
|                     | Simple Prometheus |
|                     |     Wavefront     |

### Processors

- K8s

### Exporters

|        Commercial         |   Community   |
| :-----------------------: | :-----------: |
| Alibaba Cloud Log Service |    Carbon     |
|         AWS X-ray         |    Elastic    |
|       Azure Monitor       | Jaeger Thrift |
|         Honeycomb         |    Kinesis    |
|         Lightstep         |
|         New Relic         |
|    SAPM (SignalFx APM)    |
|    SignalFx (Metrics)     |
|        Splunk HEC         |
|   Stackdriver (Google)    |

### Extensions

- Observer
  - K8s

## v0.3.0 Beta

Released 2020-03-30

### Breaking changes

-  Make prometheus receiver config loading strict. #697
Prometheus receiver will now fail fast if the config contains unused keys in it.

### Changes and fixes

- Enable best effort serve by default of Prometheus Exporter (https://github.com/orijtech/prometheus-go-metrics-exporter/pull/6)
- Fix null pointer exception in the logging exporter #743
- Remove unnecessary condition to have at least one processor #744
- Updated Honeycomb exported to `honeycombio/opentelemetry-exporter-go v0.3.1`

### Features

Receivers / Exporters:

* AWS X-Ray
* Carbon
* CollectD
* Honeycomb
* Jaeger
* Kinesis
* LightStep
* OpenCensus
* OpenTelemetry
* SAPM
* SignalFx
* Stackdriver
* Wavefront
* Zipkin
* Zipkin Scribe


Processors:

* Attributes
* Batch
* Memory Limiter
* Queued Retry
* Resource
* Sampling
* Span
* Kubernetes

Extensions:

* Health Check
* Performance Profiler
* zPages


## v0.2.8

Released 2020-03-25

Alpha v0.2.8 of OpenTelemetry Collector Contrib.

- Implemented OTLP receiver and exporter.
- Added ability to pass config to the service programmatically (useful for custom builds).
- Improved own metrics / observability.


## v0.2.7

Released 2020-03-17

### Self-Observability
- New command-line switch to control legacy and new metrics. Users are encouraged
to experiment and migrate to the new metrics.
- Improved error handling on shutdown.


### Processors
- Fixed passthrough mode k8sprocessor.
- Added `HASH` action to attribute processor.

### Receivers and Exporters
- Added Honeycomb exporter.
- Added LightStep exporter.
- Added regular expression for Carbon receiver, allowing the metric name to be broken into proper label keys and values.
- Updated Stackdriver exporter to use a new batch API.


## v0.2.6 Alpha

Released 2020-02-18

### Self-Observability
- Updated metrics prefix to `otelcol` and expose command line argument to modify the prefix value.
- Batch dropped span now emits zero when no spans are dropped.

### Processors
- Extended Span processor to have include/exclude span logic.
- Ability to choose strict or regexp matching for include/exclude filters.

### Receivers and Exporters
- Added Carbon receiver and exporter.
- Added Wavefront receiver.


## v0.0.5 Alpha

Released 2020-01-30

- Regexp-based filtering of span names.
- Ability to extract attributes from span names and rename span.
- File exporter for debugging.
- Span processor is now enabled by default.

## v0.0.1 Alpha

Released 2020-01-11

First release of OpenTelemetry Collector Contrib.


[v0.3.0]: https://github.com/open-telemetry/opentelemetry-collector-contrib/compare/v0.2.8...v0.3.0
[v0.2.8]: https://github.com/open-telemetry/opentelemetry-collector-contrib/compare/v0.2.7...v0.2.8
[v0.2.7]: https://github.com/open-telemetry/opentelemetry-collector-contrib/compare/v0.2.6...v0.2.7
[v0.2.6]: https://github.com/open-telemetry/opentelemetry-collector-contrib/compare/v0.0.5...v0.2.6
[v0.0.5]: https://github.com/open-telemetry/opentelemetry-collector-contrib/compare/v0.0.1...v0.0.5
[v0.0.1]: https://github.com/open-telemetry/opentelemetry-collector-contrib/tree/v0.0.1<|MERGE_RESOLUTION|>--- conflicted
+++ resolved
@@ -19,12 +19,9 @@
 - `prometheusreceiver`: Add `target_info` labels to resource attributes. (#11034)
 - `saphanareceiver`: Fix component memory query, add better error handling (#11507)
 - `sapmexporter`: Add config option to log responses from Splunk APM. (#11425)
-<<<<<<< HEAD
 - `splunkhecexporter`: Update limits for max_content_length settings (#11550)
-=======
 - `filterprocessor`: Add ability to filter `Spans` (#6341)
 - `tracegen`: support add additional resource attributes. (#11145)
->>>>>>> 6d605588
 
 ### 🧰 Bug fixes 🧰
 
